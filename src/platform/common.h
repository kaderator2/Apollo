/**
 * @file src/platform/common.h
 * @brief Declarations for common platform specific utilities.
 */
#pragma once

// standard includes
#include <bitset>
#include <filesystem>
#include <functional>
#include <mutex>
#include <string>

// lib includes
#include <boost/core/noncopyable.hpp>
#ifndef _WIN32
  #include <boost/asio.hpp>
  #include <boost/process.hpp>
#endif

// local includes
#include "src/config.h"
#include "src/logging.h"
#include "src/thread_safe.h"
#include "src/utility.h"
#include "src/video_colorspace.h"

extern "C" {
#include <moonlight-common-c/src/Limelight.h>
}

using namespace std::literals;

struct sockaddr;
struct AVFrame;
struct AVBufferRef;
struct AVHWFramesContext;
struct AVCodecContext;
struct AVDictionary;

#ifdef _WIN32
// Forward declarations of boost classes to avoid having to include boost headers
// here, which results in issues with Windows.h and WinSock2.h include order.
namespace boost {
  namespace asio {
    namespace ip {
      class address;
    }  // namespace ip
  }  // namespace asio

  namespace filesystem {
    class path;
  }

  namespace process::inline v1 {
    class child;
    class group;
    template<typename Char>
    class basic_environment;
    typedef basic_environment<char> environment;
  }  // namespace process::inline v1
}  // namespace boost
#endif
namespace video {
  struct config_t;
}  // namespace video

namespace nvenc {
  class nvenc_base;
}

namespace platf {
  // Limited by bits in activeGamepadMask
  constexpr auto MAX_GAMEPADS = 16;

  constexpr std::uint32_t DPAD_UP = 0x0001;
  constexpr std::uint32_t DPAD_DOWN = 0x0002;
  constexpr std::uint32_t DPAD_LEFT = 0x0004;
  constexpr std::uint32_t DPAD_RIGHT = 0x0008;
  constexpr std::uint32_t START = 0x0010;
  constexpr std::uint32_t BACK = 0x0020;
  constexpr std::uint32_t LEFT_STICK = 0x0040;
  constexpr std::uint32_t RIGHT_STICK = 0x0080;
  constexpr std::uint32_t LEFT_BUTTON = 0x0100;
  constexpr std::uint32_t RIGHT_BUTTON = 0x0200;
  constexpr std::uint32_t HOME = 0x0400;
  constexpr std::uint32_t A = 0x1000;
  constexpr std::uint32_t B = 0x2000;
  constexpr std::uint32_t X = 0x4000;
  constexpr std::uint32_t Y = 0x8000;
  constexpr std::uint32_t PADDLE1 = 0x010000;
  constexpr std::uint32_t PADDLE2 = 0x020000;
  constexpr std::uint32_t PADDLE3 = 0x040000;
  constexpr std::uint32_t PADDLE4 = 0x080000;
  constexpr std::uint32_t TOUCHPAD_BUTTON = 0x100000;
  constexpr std::uint32_t MISC_BUTTON = 0x200000;

  struct supported_gamepad_t {
    std::string name;
    bool is_enabled;
    std::string reason_disabled;
  };

  enum class gamepad_feedback_e {
    rumble,  ///< Rumble
    rumble_triggers,  ///< Rumble triggers
    set_motion_event_state,  ///< Set motion event state
    set_rgb_led,  ///< Set RGB LED
  };

  struct gamepad_feedback_msg_t {
    static gamepad_feedback_msg_t make_rumble(std::uint16_t id, std::uint16_t lowfreq, std::uint16_t highfreq) {
      gamepad_feedback_msg_t msg;
      msg.type = gamepad_feedback_e::rumble;
      msg.id = id;
      msg.data.rumble = {lowfreq, highfreq};
      return msg;
    }

    static gamepad_feedback_msg_t make_rumble_triggers(std::uint16_t id, std::uint16_t left, std::uint16_t right) {
      gamepad_feedback_msg_t msg;
      msg.type = gamepad_feedback_e::rumble_triggers;
      msg.id = id;
      msg.data.rumble_triggers = {left, right};
      return msg;
    }

    static gamepad_feedback_msg_t make_motion_event_state(std::uint16_t id, std::uint8_t motion_type, std::uint16_t report_rate) {
      gamepad_feedback_msg_t msg;
      msg.type = gamepad_feedback_e::set_motion_event_state;
      msg.id = id;
      msg.data.motion_event_state.motion_type = motion_type;
      msg.data.motion_event_state.report_rate = report_rate;
      return msg;
    }

    static gamepad_feedback_msg_t make_rgb_led(std::uint16_t id, std::uint8_t r, std::uint8_t g, std::uint8_t b) {
      gamepad_feedback_msg_t msg;
      msg.type = gamepad_feedback_e::set_rgb_led;
      msg.id = id;
      msg.data.rgb_led = {r, g, b};
      return msg;
    }

    gamepad_feedback_e type;
    std::uint16_t id;

    union {
      struct {
        std::uint16_t lowfreq;
        std::uint16_t highfreq;
      } rumble;

      struct {
        std::uint16_t left_trigger;
        std::uint16_t right_trigger;
      } rumble_triggers;

      struct {
        std::uint16_t report_rate;
        std::uint8_t motion_type;
      } motion_event_state;

      struct {
        std::uint8_t r;
        std::uint8_t g;
        std::uint8_t b;
      } rgb_led;
    } data;
  };

  using feedback_queue_t = safe::mail_raw_t::queue_t<gamepad_feedback_msg_t>;

  namespace speaker {
    enum speaker_e {
      FRONT_LEFT,  ///< Front left
      FRONT_RIGHT,  ///< Front right
      FRONT_CENTER,  ///< Front center
      LOW_FREQUENCY,  ///< Low frequency
      BACK_LEFT,  ///< Back left
      BACK_RIGHT,  ///< Back right
      SIDE_LEFT,  ///< Side left
      SIDE_RIGHT,  ///< Side right
      MAX_SPEAKERS,  ///< Maximum number of speakers
    };

    constexpr std::uint8_t map_stereo[] {
      FRONT_LEFT,
      FRONT_RIGHT
    };
    constexpr std::uint8_t map_surround51[] {
      FRONT_LEFT,
      FRONT_RIGHT,
      FRONT_CENTER,
      LOW_FREQUENCY,
      BACK_LEFT,
      BACK_RIGHT,
    };
    constexpr std::uint8_t map_surround71[] {
      FRONT_LEFT,
      FRONT_RIGHT,
      FRONT_CENTER,
      LOW_FREQUENCY,
      BACK_LEFT,
      BACK_RIGHT,
      SIDE_LEFT,
      SIDE_RIGHT,
    };
  }  // namespace speaker

  enum class mem_type_e {
    system,  ///< System memory
    vaapi,  ///< VAAPI
    dxgi,  ///< DXGI
    cuda,  ///< CUDA
    videotoolbox,  ///< VideoToolbox
    unknown  ///< Unknown
  };

  enum class pix_fmt_e {
    yuv420p,  ///< YUV 4:2:0
    yuv420p10,  ///< YUV 4:2:0 10-bit
    nv12,  ///< NV12
    p010,  ///< P010
    ayuv,  ///< AYUV
    yuv444p16,  ///< Planar 10-bit (shifted to 16-bit) YUV 4:4:4
    y410,  ///< Y410
    unknown  ///< Unknown
  };

  inline std::string_view from_pix_fmt(pix_fmt_e pix_fmt) {
    using namespace std::literals;
#define _CONVERT(x) \
  case pix_fmt_e::x: \
    return #x##sv
    switch (pix_fmt) {
      _CONVERT(yuv420p);
      _CONVERT(yuv420p10);
      _CONVERT(nv12);
      _CONVERT(p010);
      _CONVERT(ayuv);
      _CONVERT(yuv444p16);
      _CONVERT(y410);
      _CONVERT(unknown);
    }
#undef _CONVERT

    return "unknown"sv;
  }

  // Dimensions for touchscreen input
  struct touch_port_t {
    int offset_x, offset_y;
    int width, height;
  };

  // These values must match Limelight-internal.h's SS_FF_* constants!
  namespace platform_caps {
    typedef uint32_t caps_t;

    constexpr caps_t pen_touch = 0x01;  // Pen and touch events
    constexpr caps_t controller_touch = 0x02;  // Controller touch events
  };  // namespace platform_caps

  struct gamepad_state_t {
    std::uint32_t buttonFlags;
    std::uint8_t lt;
    std::uint8_t rt;
    std::int16_t lsX;
    std::int16_t lsY;
    std::int16_t rsX;
    std::int16_t rsY;
  };

  struct gamepad_id_t {
    // The global index is used when looking up gamepads in the platform's
    // gamepad array. It identifies gamepads uniquely among all clients.
    int globalIndex;

    // The client-relative index is the controller number as reported by the
    // client. It must be used when communicating back to the client via
    // the input feedback queue.
    std::uint8_t clientRelativeIndex;
  };

  struct gamepad_arrival_t {
    std::uint8_t type;
    std::uint16_t capabilities;
    std::uint32_t supportedButtons;
  };

  struct gamepad_touch_t {
    gamepad_id_t id;
    std::uint8_t eventType;
    std::uint32_t pointerId;
    float x;
    float y;
    float pressure;
  };

  struct gamepad_motion_t {
    gamepad_id_t id;
    std::uint8_t motionType;

    // Accel: m/s^2
    // Gyro: deg/s
    float x;
    float y;
    float z;
  };

  struct gamepad_battery_t {
    gamepad_id_t id;
    std::uint8_t state;
    std::uint8_t percentage;
  };

  struct touch_input_t {
    std::uint8_t eventType;
    std::uint16_t rotation;  // Degrees (0..360) or LI_ROT_UNKNOWN
    std::uint32_t pointerId;
    float x;
    float y;
    float pressureOrDistance;  // Distance for hover and pressure for contact
    float contactAreaMajor;
    float contactAreaMinor;
  };

  struct pen_input_t {
    std::uint8_t eventType;
    std::uint8_t toolType;
    std::uint8_t penButtons;
    std::uint8_t tilt;  // Degrees (0..90) or LI_TILT_UNKNOWN
    std::uint16_t rotation;  // Degrees (0..360) or LI_ROT_UNKNOWN
    float x;
    float y;
    float pressureOrDistance;  // Distance for hover and pressure for contact
    float contactAreaMajor;
    float contactAreaMinor;
  };

  class deinit_t {
  public:
    virtual ~deinit_t() = default;
  };

  struct img_t: std::enable_shared_from_this<img_t> {
  public:
    img_t() = default;

    img_t(img_t &&) = delete;
    img_t(const img_t &) = delete;
    img_t &operator=(img_t &&) = delete;
    img_t &operator=(const img_t &) = delete;

    std::uint8_t *data {};
    std::int32_t width {};
    std::int32_t height {};
    std::int32_t pixel_pitch {};
    std::int32_t row_pitch {};

    std::optional<std::chrono::steady_clock::time_point> frame_timestamp;

    virtual ~img_t() = default;
  };

  struct sink_t {
    // Play on host PC
    std::string host;

    // On macOS and Windows, it is not possible to create a virtual sink
    // Therefore, it is optional
    struct null_t {
      std::string stereo;
      std::string surround51;
      std::string surround71;
    };

    std::optional<null_t> null;
  };

  struct encode_device_t {
    virtual ~encode_device_t() = default;

    virtual int convert(platf::img_t &img) = 0;

    video::sunshine_colorspace_t colorspace;
  };

  struct avcodec_encode_device_t: encode_device_t {
    void *data {};
    AVFrame *frame {};

    int convert(platf::img_t &img) override {
      return -1;
    }

    virtual void apply_colorspace() {
    }

    /**
     * @brief Set the frame to be encoded.
     * @note Implementations must take ownership of 'frame'.
     */
    virtual int set_frame(AVFrame *frame, AVBufferRef *hw_frames_ctx) {
      BOOST_LOG(error) << "Illegal call to hwdevice_t::set_frame(). Did you forget to override it?";
      return -1;
    };

    /**
     * @brief Initialize the hwframes context.
     * @note Implementations may set parameters during initialization of the hwframes context.
     */
    virtual void init_hwframes(AVHWFramesContext *frames) {};

    /**
     * @brief Provides a hook for allow platform-specific code to adjust codec options.
     * @note Implementations may set or modify codec options prior to codec initialization.
     */
    virtual void init_codec_options(AVCodecContext *ctx, AVDictionary **options) {};

    /**
     * @brief Prepare to derive a context.
     * @note Implementations may make modifications required before context derivation
     */
    virtual int prepare_to_derive_context(int hw_device_type) {
      return 0;
    };
  };

  struct nvenc_encode_device_t: encode_device_t {
    virtual bool init_encoder(const video::config_t &client_config, const video::sunshine_colorspace_t &colorspace) = 0;

    nvenc::nvenc_base *nvenc = nullptr;
  };

  enum class capture_e : int {
    ok,  ///< Success
    reinit,  ///< Need to reinitialize
    timeout,  ///< Timeout
    interrupted,  ///< Capture was interrupted
    error  ///< Error
  };

  class display_t {
  public:
    /**
     * @brief Callback for when a new image is ready.
     * When display has a new image ready or a timeout occurs, this callback will be called with the image.
     * If a frame was captured, frame_captured will be true. If a timeout occurred, it will be false.
     * @retval true On success
     * @retval false On break request
     */
    using push_captured_image_cb_t = std::function<bool(std::shared_ptr<img_t> &&img, bool frame_captured)>;

    /**
     * @brief Get free image from pool.
     * Calls must be synchronized.
     * Blocks until there is free image in the pool or capture is interrupted.
     * @retval true On success, img_out contains free image
     * @retval false When capture has been interrupted, img_out contains nullptr
     */
    using pull_free_image_cb_t = std::function<bool(std::shared_ptr<img_t> &img_out)>;

    display_t() noexcept:
        offset_x {0},
        offset_y {0} {
    }

    /**
     * @brief Capture a frame.
     * @param push_captured_image_cb The callback that is called with captured image,
     * must be called from the same thread as capture()
     * @param pull_free_image_cb Capture backends call this callback to get empty image from the pool.
     * If backend uses multiple threads, calls to this callback must be synchronized.
     * Calls to this callback and push_captured_image_cb must be synchronized as well.
     * @param cursor A pointer to the flag that indicates whether the cursor should be captured as well.
     * @retval capture_e::ok When stopping
     * @retval capture_e::error On error
     * @retval capture_e::reinit When need of reinitialization
     */
    virtual capture_e capture(const push_captured_image_cb_t &push_captured_image_cb, const pull_free_image_cb_t &pull_free_image_cb, bool *cursor) = 0;

    virtual std::shared_ptr<img_t> alloc_img() = 0;

    virtual int dummy_img(img_t *img) = 0;

    virtual std::unique_ptr<avcodec_encode_device_t> make_avcodec_encode_device(pix_fmt_e pix_fmt) {
      return nullptr;
    }

    virtual std::unique_ptr<nvenc_encode_device_t> make_nvenc_encode_device(pix_fmt_e pix_fmt) {
      return nullptr;
    }

    virtual bool is_hdr() {
      return false;
    }

    virtual bool get_hdr_metadata(SS_HDR_METADATA &metadata) {
      std::memset(&metadata, 0, sizeof(metadata));
      return false;
    }

    /**
     * @brief Check that a given codec is supported by the display device.
     * @param name The FFmpeg codec name (or similar for non-FFmpeg codecs).
     * @param config The codec configuration.
     * @return `true` if supported, `false` otherwise.
     */
    virtual bool is_codec_supported(std::string_view name, const ::video::config_t &config) {
      return true;
    }

    virtual ~display_t() = default;

    // Offsets for when streaming a specific monitor. By default, they are 0.
    int offset_x, offset_y;
    int env_width, env_height;

    int width, height;

  protected:
    // collect capture timing data (at loglevel debug)
    logging::time_delta_periodic_logger sleep_overshoot_logger = {debug, "Frame capture sleep overshoot"};
  };

  class mic_t {
  public:
    virtual capture_e sample(std::vector<float> &frame_buffer) = 0;

    virtual ~mic_t() = default;
  };

  class audio_control_t {
  public:
    virtual int set_sink(const std::string &sink) = 0;

    virtual std::unique_ptr<mic_t> microphone(const std::uint8_t *mapping, int channels, std::uint32_t sample_rate, std::uint32_t frame_size) = 0;

    /**
     * @brief Check if the audio sink is available in the system.
     * @param sink Sink to be checked.
     * @returns True if available, false otherwise.
     */
    virtual bool is_sink_available(const std::string &sink) = 0;

    virtual std::optional<sink_t> sink_info() = 0;

    virtual ~audio_control_t() = default;
  };

  void freeInput(void *);

  using input_t = util::safe_ptr<void, freeInput>;

  std::filesystem::path appdata();

  std::string get_mac_address(const std::string_view &address);

<<<<<<< HEAD
  std::string
  get_local_ip_for_gateway();

  std::string
  from_sockaddr(const sockaddr *const);
  std::pair<std::uint16_t, std::string>
  from_sockaddr_ex(const sockaddr *const);
=======
  std::string from_sockaddr(const sockaddr *const);
  std::pair<std::uint16_t, std::string> from_sockaddr_ex(const sockaddr *const);
>>>>>>> dbba364e

  std::unique_ptr<audio_control_t> audio_control();

  /**
   * @brief Get the display_t instance for the given hwdevice_type.
   * If display_name is empty, use the first monitor that's compatible you can find
   * If you require to use this parameter in a separate thread, make a copy of it.
   * @param display_name The name of the monitor that SHOULD be displayed
   * @param config Stream configuration
   * @return The display_t instance based on hwdevice_type.
   */
  std::shared_ptr<display_t> display(mem_type_e hwdevice_type, const std::string &display_name, const video::config_t &config);

  // A list of names of displays accepted as display_name with the mem_type_e
  std::vector<std::string> display_names(mem_type_e hwdevice_type);

  /**
   * @brief Check if GPUs/drivers have changed since the last call to this function.
   * @return `true` if a change has occurred or if it is unknown whether a change occurred.
   */
  bool needs_encoder_reenumeration();

  boost::process::v1::child run_command(bool elevated, bool interactive, const std::string &cmd, boost::filesystem::path &working_dir, const boost::process::v1::environment &env, FILE *file, std::error_code &ec, boost::process::v1::group *group);

  enum class thread_priority_e : int {
    low,  ///< Low priority
    normal,  ///< Normal priority
    high,  ///< High priority
    critical  ///< Critical priority
  };
  void adjust_thread_priority(thread_priority_e priority);

  // Allow OS-specific actions to be taken to prepare for streaming
  void streaming_will_start();
  void streaming_will_stop();

  void restart();

  /**
   * @brief Set an environment variable.
   * @param name The name of the environment variable.
   * @param value The value to set the environment variable to.
   * @return 0 on success, non-zero on failure.
   */
  int set_env(const std::string &name, const std::string &value);

  /**
   * @brief Unset an environment variable.
   * @param name The name of the environment variable.
   * @return 0 on success, non-zero on failure.
   */
  int unset_env(const std::string &name);

  struct buffer_descriptor_t {
    const char *buffer;
    size_t size;

    // Constructors required for emplace_back() prior to C++20
    buffer_descriptor_t(const char *buffer, size_t size):
        buffer(buffer),
        size(size) {
    }

    buffer_descriptor_t():
        buffer(nullptr),
        size(0) {
    }
  };

  struct batched_send_info_t {
    // Optional headers to be prepended to each packet
    const char *headers;
    size_t header_size;

    // One or more data buffers to use for the payloads
    //
    // NB: Data buffers must be aligned to payload size!
    std::vector<buffer_descriptor_t> &payload_buffers;
    size_t payload_size;

    // The offset (in header+payload message blocks) in the header and payload
    // buffers to begin sending messages from
    size_t block_offset;

    // The number of header+payload message blocks to send
    size_t block_count;

    std::uintptr_t native_socket;
    boost::asio::ip::address &target_address;
    uint16_t target_port;
    boost::asio::ip::address &source_address;

    /**
     * @brief Returns a payload buffer descriptor for the given payload offset.
     * @param offset The offset in the total payload data (bytes).
     * @return Buffer descriptor describing the region at the given offset.
     */
    buffer_descriptor_t buffer_for_payload_offset(ptrdiff_t offset) {
      for (const auto &desc : payload_buffers) {
        if (offset < desc.size) {
          return {
            desc.buffer + offset,
            desc.size - offset,
          };
        } else {
          offset -= desc.size;
        }
      }
      return {};
    }
  };

  bool send_batch(batched_send_info_t &send_info);

  struct send_info_t {
    const char *header;
    size_t header_size;
    const char *payload;
    size_t payload_size;

    std::uintptr_t native_socket;
    boost::asio::ip::address &target_address;
    uint16_t target_port;
    boost::asio::ip::address &source_address;
  };

  bool send(send_info_t &send_info);

  enum class qos_data_type_e : int {
    audio,  ///< Audio
    video  ///< Video
  };

  /**
   * @brief Enable QoS on the given socket for traffic to the specified destination.
   * @param native_socket The native socket handle.
   * @param address The destination address for traffic sent on this socket.
   * @param port The destination port for traffic sent on this socket.
   * @param data_type The type of traffic sent on this socket.
   * @param dscp_tagging Specifies whether to enable DSCP tagging on outgoing traffic.
   */
  std::unique_ptr<deinit_t> enable_socket_qos(uintptr_t native_socket, boost::asio::ip::address &address, uint16_t port, qos_data_type_e data_type, bool dscp_tagging);

  /**
   * @brief Open a url in the default web browser.
   * @param url The url to open.
   */
  void open_url(const std::string &url);

  /**
   * @brief Attempt to gracefully terminate a process group.
   * @param native_handle The native handle of the process group.
   * @return `true` if termination was successfully requested.
   */
  bool request_process_group_exit(std::uintptr_t native_handle);

  /**
   * @brief Check if a process group still has running children.
   * @param native_handle The native handle of the process group.
   * @return `true` if processes are still running.
   */
  bool process_group_running(std::uintptr_t native_handle);

  input_t input();
  /**
   * @brief Get the current mouse position on screen
   * @param input The input_t instance to use.
   * @return Screen coordinates of the mouse.
   * @examples
   * auto [x, y] = get_mouse_loc(input);
   * @examples_end
   */
  util::point_t get_mouse_loc(input_t &input);
  void move_mouse(input_t &input, int deltaX, int deltaY);
  void abs_mouse(input_t &input, const touch_port_t &touch_port, float x, float y);
  void button_mouse(input_t &input, int button, bool release);
  void scroll(input_t &input, int distance);
  void hscroll(input_t &input, int distance);
  void keyboard_update(input_t &input, uint16_t modcode, bool release, uint8_t flags);
  void gamepad_update(input_t &input, int nr, const gamepad_state_t &gamepad_state);
  void unicode(input_t &input, char *utf8, int size);

  typedef deinit_t client_input_t;

  /**
   * @brief Allocate a context to store per-client input data.
   * @param input The global input context.
   * @return A unique pointer to a per-client input data context.
   */
  std::unique_ptr<client_input_t> allocate_client_input_context(input_t &input);

  /**
   * @brief Send a touch event to the OS.
   * @param input The client-specific input context.
   * @param touch_port The current viewport for translating to screen coordinates.
   * @param touch The touch event.
   */
  void touch_update(client_input_t *input, const touch_port_t &touch_port, const touch_input_t &touch);

  /**
   * @brief Send a pen event to the OS.
   * @param input The client-specific input context.
   * @param touch_port The current viewport for translating to screen coordinates.
   * @param pen The pen event.
   */
  void pen_update(client_input_t *input, const touch_port_t &touch_port, const pen_input_t &pen);

  /**
   * @brief Send a gamepad touch event to the OS.
   * @param input The global input context.
   * @param touch The touch event.
   */
  void gamepad_touch(input_t &input, const gamepad_touch_t &touch);

  /**
   * @brief Send a gamepad motion event to the OS.
   * @param input The global input context.
   * @param motion The motion event.
   */
  void gamepad_motion(input_t &input, const gamepad_motion_t &motion);

  /**
   * @brief Send a gamepad battery event to the OS.
   * @param input The global input context.
   * @param battery The battery event.
   */
  void gamepad_battery(input_t &input, const gamepad_battery_t &battery);

  /**
   * @brief Create a new virtual gamepad.
   * @param input The global input context.
   * @param id The gamepad ID.
   * @param metadata Controller metadata from client (empty if none provided).
   * @param feedback_queue The queue for posting messages back to the client.
   * @return 0 on success.
   */
  int alloc_gamepad(input_t &input, const gamepad_id_t &id, const gamepad_arrival_t &metadata, feedback_queue_t feedback_queue);
  void free_gamepad(input_t &input, int nr);

  /**
   * @brief Get the supported platform capabilities to advertise to the client.
   * @return Capability flags.
   */
  platform_caps::caps_t get_capabilities();

#define SERVICE_NAME "Apollo"
#define SERVICE_TYPE "_nvstream._tcp"

  namespace publish {
    [[nodiscard]] std::unique_ptr<deinit_t> start();
  }

  [[nodiscard]] std::unique_ptr<deinit_t> init();

  /**
   * @brief Returns the current computer name in UTF-8.
   * @return Computer name or a placeholder upon failure.
   */
  std::string get_host_name();

  /**
   * @brief Gets the supported gamepads for this platform backend.
   * @details This may be called prior to `platf::input()`!
   * @param input Pointer to the platform's `input_t` or `nullptr`.
   * @return Vector of gamepad options and status.
   */
  std::vector<supported_gamepad_t> &supported_gamepads(input_t *input);

  struct high_precision_timer: private boost::noncopyable {
    virtual ~high_precision_timer() = default;

    /**
     * @brief Sleep for the duration
     * @param duration Sleep duration
     */
    virtual void sleep_for(const std::chrono::nanoseconds &duration) = 0;

    /**
     * @brief Check if platform-specific timer backend has been initialized successfully
     * @return `true` on success, `false` on error
     */
    virtual operator bool() = 0;
  };

  /**
   * @brief Create platform-specific timer capable of high-precision sleep
   * @return A unique pointer to timer
   */
  std::unique_ptr<high_precision_timer> create_high_precision_timer();

  std::string
  get_clipboard();

  bool
  set_clipboard(const std::string& content);

}  // namespace platf<|MERGE_RESOLUTION|>--- conflicted
+++ resolved
@@ -558,18 +558,10 @@
 
   std::string get_mac_address(const std::string_view &address);
 
-<<<<<<< HEAD
-  std::string
-  get_local_ip_for_gateway();
-
-  std::string
-  from_sockaddr(const sockaddr *const);
-  std::pair<std::uint16_t, std::string>
-  from_sockaddr_ex(const sockaddr *const);
-=======
+  std::string get_local_ip_for_gateway();
+
   std::string from_sockaddr(const sockaddr *const);
   std::pair<std::uint16_t, std::string> from_sockaddr_ex(const sockaddr *const);
->>>>>>> dbba364e
 
   std::unique_ptr<audio_control_t> audio_control();
 
