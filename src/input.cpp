/**
 * @file src/input.cpp
 * @brief Definitions for gamepad, keyboard, and mouse input handling.
 */
#include <cstdint>
extern "C" {
#include <moonlight-common-c/src/Input.h>
#include <moonlight-common-c/src/Limelight.h>
}

// standard includes
#include <bitset>
#include <chrono>
#include <cmath>
#include <list>
#include <thread>
#include <unordered_map>

// lib includes
#include <boost/endian/buffers.hpp>

// local includes
#include "config.h"
#include "globals.h"
#include "input.h"
#include "logging.h"
#include "platform/common.h"
#include "thread_pool.h"
#include "utility.h"

// Win32 WHEEL_DELTA constant
#ifndef WHEEL_DELTA
  #define WHEEL_DELTA 120
#endif

using namespace std::literals;

namespace input {

  constexpr auto MAX_GAMEPADS = std::min((std::size_t) platf::MAX_GAMEPADS, sizeof(std::int16_t) * 8);
#define DISABLE_LEFT_BUTTON_DELAY ((thread_pool_util::ThreadPool::task_id_t) 0x01)
#define ENABLE_LEFT_BUTTON_DELAY nullptr

  constexpr auto VKEY_SHIFT = 0x10;
  constexpr auto VKEY_LSHIFT = 0xA0;
  constexpr auto VKEY_RSHIFT = 0xA1;
  constexpr auto VKEY_CONTROL = 0x11;
  constexpr auto VKEY_LCONTROL = 0xA2;
  constexpr auto VKEY_RCONTROL = 0xA3;
  constexpr auto VKEY_MENU = 0x12;
  constexpr auto VKEY_LMENU = 0xA4;
  constexpr auto VKEY_RMENU = 0xA5;

  enum class button_state_e {
    NONE,  ///< No button state
    DOWN,  ///< Button is down
    UP  ///< Button is up
  };

  template<std::size_t N>
  int alloc_id(std::bitset<N> &gamepad_mask) {
    for (int x = 0; x < gamepad_mask.size(); ++x) {
      if (!gamepad_mask[x]) {
        gamepad_mask[x] = true;
        return x;
      }
    }

    return -1;
  }

  template<std::size_t N>
  void free_id(std::bitset<N> &gamepad_mask, int id) {
    gamepad_mask[id] = false;
  }

  typedef uint32_t key_press_id_t;

  key_press_id_t make_kpid(uint16_t vk, uint8_t flags) {
    return (key_press_id_t) vk << 8 | flags;
  }

  uint16_t vk_from_kpid(key_press_id_t kpid) {
    return kpid >> 8;
  }

  uint8_t flags_from_kpid(key_press_id_t kpid) {
    return kpid & 0xFF;
  }

  /**
   * @brief Convert a little-endian netfloat to a native endianness float.
   * @param f Netfloat value.
   * @return The native endianness float value.
   */
  float from_netfloat(netfloat f) {
    return boost::endian::endian_load<float, sizeof(float), boost::endian::order::little>(f);
  }

  /**
   * @brief Convert a little-endian netfloat to a native endianness float and clamps it.
   * @param f Netfloat value.
   * @param min The minimium value for clamping.
   * @param max The maximum value for clamping.
   * @return Clamped native endianess float value.
   */
  float from_clamped_netfloat(netfloat f, float min, float max) {
    return std::clamp(from_netfloat(f), min, max);
  }

  static task_pool_util::TaskPool::task_id_t key_press_repeat_id {};
  static std::unordered_map<key_press_id_t, bool> key_press {};
  static std::array<std::uint8_t, 5> mouse_press {};

  static platf::input_t platf_input;
  static std::bitset<platf::MAX_GAMEPADS> gamepadMask {};

  void free_gamepad(platf::input_t &platf_input, int id) {
    platf::gamepad_update(platf_input, id, platf::gamepad_state_t {});
    platf::free_gamepad(platf_input, id);

    free_id(gamepadMask, id);
  }

  struct gamepad_t {
    gamepad_t():
        gamepad_state {},
        back_timeout_id {},
        id {-1},
        back_button_state {button_state_e::NONE} {
    }

    ~gamepad_t() {
      if (id >= 0) {
        task_pool.push([id = this->id]() {
          free_gamepad(platf_input, id);
        });
      }
    }

    platf::gamepad_state_t gamepad_state;

    thread_pool_util::ThreadPool::task_id_t back_timeout_id;

    int id;

    // When emulating the HOME button, we may need to artificially release the back button.
    // Afterwards, the gamepad state on sunshine won't match the state on Moonlight.
    // To prevent Sunshine from sending erroneous input data to the active application,
    // Sunshine forces the button to be in a specific state until the gamepad state matches that of
    // Moonlight once more.
    button_state_e back_button_state;
  };

  struct input_t {
    enum shortkey_e {
      CTRL = 0x1,  ///< Control key
      ALT = 0x2,  ///< Alt key
      SHIFT = 0x4,  ///< Shift key
      SHORTCUT = CTRL | ALT | SHIFT  ///< Shortcut combination
    };

    input_t(
      safe::mail_raw_t::event_t<input::touch_port_t> touch_port_event,
      platf::feedback_queue_t feedback_queue
    ):
        shortcutFlags {},
        gamepads(MAX_GAMEPADS),
        client_context {platf::allocate_client_input_context(platf_input)},
        touch_port_event {std::move(touch_port_event)},
        feedback_queue {std::move(feedback_queue)},
        mouse_left_button_timeout {},
        touch_port {{0, 0, 0, 0}, 0, 0, 1.0f},
        accumulated_vscroll_delta {},
        accumulated_hscroll_delta {} {
    }

    // Keep track of alt+ctrl+shift key combo
    int shortcutFlags;

    std::vector<gamepad_t> gamepads;
    std::unique_ptr<platf::client_input_t> client_context;

    safe::mail_raw_t::event_t<input::touch_port_t> touch_port_event;
    platf::feedback_queue_t feedback_queue;

    std::list<std::vector<uint8_t>> input_queue;
    std::mutex input_queue_lock;

    thread_pool_util::ThreadPool::task_id_t mouse_left_button_timeout;

    input::touch_port_t touch_port;

    int32_t accumulated_vscroll_delta;
    int32_t accumulated_hscroll_delta;
  };

  /**
   * @brief Apply shortcut based on VKEY
   * @param keyCode The VKEY code
   * @return 0 if no shortcut applied, > 0 if shortcut applied.
   */
  inline int apply_shortcut(short keyCode) {
    constexpr auto VK_F1 = 0x70;
    constexpr auto VK_F13 = 0x7C;

    BOOST_LOG(debug) << "Apply Shortcut: 0x"sv << util::hex((std::uint8_t) keyCode).to_string_view();

    if (keyCode >= VK_F1 && keyCode <= VK_F13) {
      mail::man->event<int>(mail::switch_display)->raise(keyCode - VK_F1);
      return 1;
    }

    switch (keyCode) {
      case 0x4E /* VKEY_N */:
        display_cursor = !display_cursor;
        return 1;
    }

    return 0;
  }

  void print(PNV_REL_MOUSE_MOVE_PACKET packet) {
    BOOST_LOG(debug)
      << "--begin relative mouse move packet--"sv << std::endl
      << "deltaX ["sv << util::endian::big(packet->deltaX) << ']' << std::endl
      << "deltaY ["sv << util::endian::big(packet->deltaY) << ']' << std::endl
      << "--end relative mouse move packet--"sv;
  }

  void print(PNV_ABS_MOUSE_MOVE_PACKET packet) {
    BOOST_LOG(debug)
      << "--begin absolute mouse move packet--"sv << std::endl
      << "x      ["sv << util::endian::big(packet->x) << ']' << std::endl
      << "y      ["sv << util::endian::big(packet->y) << ']' << std::endl
      << "width  ["sv << util::endian::big(packet->width) << ']' << std::endl
      << "height ["sv << util::endian::big(packet->height) << ']' << std::endl
      << "--end absolute mouse move packet--"sv;
  }

  void print(PNV_MOUSE_BUTTON_PACKET packet) {
    BOOST_LOG(debug)
      << "--begin mouse button packet--"sv << std::endl
      << "action ["sv << util::hex(packet->header.magic).to_string_view() << ']' << std::endl
      << "button ["sv << util::hex(packet->button).to_string_view() << ']' << std::endl
      << "--end mouse button packet--"sv;
  }

  void print(PNV_SCROLL_PACKET packet) {
    BOOST_LOG(debug)
      << "--begin mouse scroll packet--"sv << std::endl
      << "scrollAmt1 ["sv << util::endian::big(packet->scrollAmt1) << ']' << std::endl
      << "--end mouse scroll packet--"sv;
  }

  void print(PSS_HSCROLL_PACKET packet) {
    BOOST_LOG(debug)
      << "--begin mouse hscroll packet--"sv << std::endl
      << "scrollAmount ["sv << util::endian::big(packet->scrollAmount) << ']' << std::endl
      << "--end mouse hscroll packet--"sv;
  }

  void print(PNV_KEYBOARD_PACKET packet) {
    BOOST_LOG(debug)
      << "--begin keyboard packet--"sv << std::endl
      << "keyAction ["sv << util::hex(packet->header.magic).to_string_view() << ']' << std::endl
      << "keyCode ["sv << util::hex(packet->keyCode).to_string_view() << ']' << std::endl
      << "modifiers ["sv << util::hex(packet->modifiers).to_string_view() << ']' << std::endl
      << "flags ["sv << util::hex(packet->flags).to_string_view() << ']' << std::endl
      << "--end keyboard packet--"sv;
  }

  void print(PNV_UNICODE_PACKET packet) {
    std::string text(packet->text, util::endian::big(packet->header.size) - sizeof(packet->header.magic));
    BOOST_LOG(debug)
      << "--begin unicode packet--"sv << std::endl
      << "text ["sv << text << ']' << std::endl
      << "--end unicode packet--"sv;
  }

  void print(PNV_MULTI_CONTROLLER_PACKET packet) {
    // Moonlight spams controller packet even when not necessary
    BOOST_LOG(verbose)
      << "--begin controller packet--"sv << std::endl
      << "controllerNumber ["sv << packet->controllerNumber << ']' << std::endl
      << "activeGamepadMask ["sv << util::hex(packet->activeGamepadMask).to_string_view() << ']' << std::endl
      << "buttonFlags ["sv << util::hex((uint32_t) packet->buttonFlags | (packet->buttonFlags2 << 16)).to_string_view() << ']' << std::endl
      << "leftTrigger ["sv << util::hex(packet->leftTrigger).to_string_view() << ']' << std::endl
      << "rightTrigger ["sv << util::hex(packet->rightTrigger).to_string_view() << ']' << std::endl
      << "leftStickX ["sv << packet->leftStickX << ']' << std::endl
      << "leftStickY ["sv << packet->leftStickY << ']' << std::endl
      << "rightStickX ["sv << packet->rightStickX << ']' << std::endl
      << "rightStickY ["sv << packet->rightStickY << ']' << std::endl
      << "--end controller packet--"sv;
  }

  /**
   * @brief Prints a touch packet.
   * @param packet The touch packet.
   */
  void print(PSS_TOUCH_PACKET packet) {
    BOOST_LOG(debug)
      << "--begin touch packet--"sv << std::endl
      << "eventType ["sv << util::hex(packet->eventType).to_string_view() << ']' << std::endl
      << "pointerId ["sv << util::hex(packet->pointerId).to_string_view() << ']' << std::endl
      << "x ["sv << from_netfloat(packet->x) << ']' << std::endl
      << "y ["sv << from_netfloat(packet->y) << ']' << std::endl
      << "pressureOrDistance ["sv << from_netfloat(packet->pressureOrDistance) << ']' << std::endl
      << "contactAreaMajor ["sv << from_netfloat(packet->contactAreaMajor) << ']' << std::endl
      << "contactAreaMinor ["sv << from_netfloat(packet->contactAreaMinor) << ']' << std::endl
      << "rotation ["sv << (uint32_t) packet->rotation << ']' << std::endl
      << "--end touch packet--"sv;
  }

  /**
   * @brief Prints a pen packet.
   * @param packet The pen packet.
   */
  void print(PSS_PEN_PACKET packet) {
    BOOST_LOG(debug)
      << "--begin pen packet--"sv << std::endl
      << "eventType ["sv << util::hex(packet->eventType).to_string_view() << ']' << std::endl
      << "toolType ["sv << util::hex(packet->toolType).to_string_view() << ']' << std::endl
      << "penButtons ["sv << util::hex(packet->penButtons).to_string_view() << ']' << std::endl
      << "x ["sv << from_netfloat(packet->x) << ']' << std::endl
      << "y ["sv << from_netfloat(packet->y) << ']' << std::endl
      << "pressureOrDistance ["sv << from_netfloat(packet->pressureOrDistance) << ']' << std::endl
      << "contactAreaMajor ["sv << from_netfloat(packet->contactAreaMajor) << ']' << std::endl
      << "contactAreaMinor ["sv << from_netfloat(packet->contactAreaMinor) << ']' << std::endl
      << "rotation ["sv << (uint32_t) packet->rotation << ']' << std::endl
      << "tilt ["sv << (uint32_t) packet->tilt << ']' << std::endl
      << "--end pen packet--"sv;
  }

  /**
   * @brief Prints a controller arrival packet.
   * @param packet The controller arrival packet.
   */
  void print(PSS_CONTROLLER_ARRIVAL_PACKET packet) {
    BOOST_LOG(debug)
      << "--begin controller arrival packet--"sv << std::endl
      << "controllerNumber ["sv << (uint32_t) packet->controllerNumber << ']' << std::endl
      << "type ["sv << util::hex(packet->type).to_string_view() << ']' << std::endl
      << "capabilities ["sv << util::hex(packet->capabilities).to_string_view() << ']' << std::endl
      << "supportedButtonFlags ["sv << util::hex(packet->supportedButtonFlags).to_string_view() << ']' << std::endl
      << "--end controller arrival packet--"sv;
  }

  /**
   * @brief Prints a controller touch packet.
   * @param packet The controller touch packet.
   */
  void print(PSS_CONTROLLER_TOUCH_PACKET packet) {
    BOOST_LOG(debug)
      << "--begin controller touch packet--"sv << std::endl
      << "controllerNumber ["sv << (uint32_t) packet->controllerNumber << ']' << std::endl
      << "eventType ["sv << util::hex(packet->eventType).to_string_view() << ']' << std::endl
      << "pointerId ["sv << util::hex(packet->pointerId).to_string_view() << ']' << std::endl
      << "x ["sv << from_netfloat(packet->x) << ']' << std::endl
      << "y ["sv << from_netfloat(packet->y) << ']' << std::endl
      << "pressure ["sv << from_netfloat(packet->pressure) << ']' << std::endl
      << "--end controller touch packet--"sv;
  }

  /**
   * @brief Prints a controller motion packet.
   * @param packet The controller motion packet.
   */
  void print(PSS_CONTROLLER_MOTION_PACKET packet) {
    BOOST_LOG(verbose)
      << "--begin controller motion packet--"sv << std::endl
      << "controllerNumber ["sv << util::hex(packet->controllerNumber).to_string_view() << ']' << std::endl
      << "motionType ["sv << util::hex(packet->motionType).to_string_view() << ']' << std::endl
      << "x ["sv << from_netfloat(packet->x) << ']' << std::endl
      << "y ["sv << from_netfloat(packet->y) << ']' << std::endl
      << "z ["sv << from_netfloat(packet->z) << ']' << std::endl
      << "--end controller motion packet--"sv;
  }

  /**
   * @brief Prints a controller battery packet.
   * @param packet The controller battery packet.
   */
  void print(PSS_CONTROLLER_BATTERY_PACKET packet) {
    BOOST_LOG(verbose)
      << "--begin controller battery packet--"sv << std::endl
      << "controllerNumber ["sv << util::hex(packet->controllerNumber).to_string_view() << ']' << std::endl
      << "batteryState ["sv << util::hex(packet->batteryState).to_string_view() << ']' << std::endl
      << "batteryPercentage ["sv << util::hex(packet->batteryPercentage).to_string_view() << ']' << std::endl
      << "--end controller battery packet--"sv;
  }

  void print(void *payload) {
    auto header = (PNV_INPUT_HEADER) payload;

    switch (util::endian::little(header->magic)) {
      case MOUSE_MOVE_REL_MAGIC_GEN5:
        print((PNV_REL_MOUSE_MOVE_PACKET) payload);
        break;
      case MOUSE_MOVE_ABS_MAGIC:
        print((PNV_ABS_MOUSE_MOVE_PACKET) payload);
        break;
      case MOUSE_BUTTON_DOWN_EVENT_MAGIC_GEN5:
      case MOUSE_BUTTON_UP_EVENT_MAGIC_GEN5:
        print((PNV_MOUSE_BUTTON_PACKET) payload);
        break;
      case SCROLL_MAGIC_GEN5:
        print((PNV_SCROLL_PACKET) payload);
        break;
      case SS_HSCROLL_MAGIC:
        print((PSS_HSCROLL_PACKET) payload);
        break;
      case KEY_DOWN_EVENT_MAGIC:
      case KEY_UP_EVENT_MAGIC:
        print((PNV_KEYBOARD_PACKET) payload);
        break;
      case UTF8_TEXT_EVENT_MAGIC:
        print((PNV_UNICODE_PACKET) payload);
        break;
      case MULTI_CONTROLLER_MAGIC_GEN5:
        print((PNV_MULTI_CONTROLLER_PACKET) payload);
        break;
      case SS_TOUCH_MAGIC:
        print((PSS_TOUCH_PACKET) payload);
        break;
      case SS_PEN_MAGIC:
        print((PSS_PEN_PACKET) payload);
        break;
      case SS_CONTROLLER_ARRIVAL_MAGIC:
        print((PSS_CONTROLLER_ARRIVAL_PACKET) payload);
        break;
      case SS_CONTROLLER_TOUCH_MAGIC:
        print((PSS_CONTROLLER_TOUCH_PACKET) payload);
        break;
      case SS_CONTROLLER_MOTION_MAGIC:
        print((PSS_CONTROLLER_MOTION_PACKET) payload);
        break;
      case SS_CONTROLLER_BATTERY_MAGIC:
        print((PSS_CONTROLLER_BATTERY_PACKET) payload);
        break;
    }
  }

  void passthrough(std::shared_ptr<input_t> &input, PNV_REL_MOUSE_MOVE_PACKET packet) {
    if (!config::input.mouse) {
      return;
    }

    input->mouse_left_button_timeout = DISABLE_LEFT_BUTTON_DELAY;
    platf::move_mouse(platf_input, util::endian::big(packet->deltaX), util::endian::big(packet->deltaY));
  }

  /**
   * @brief Converts client coordinates on the specified surface into screen coordinates.
   * @param input The input context.
   * @param val The cartesian coordinate pair to convert.
   * @param size The size of the client's surface containing the value.
   * @return The host-relative coordinate pair if a touchport is available.
   */
  std::optional<std::pair<float, float>> client_to_touchport(std::shared_ptr<input_t> &input, const std::pair<float, float> &val, const std::pair<float, float> &size) {
    auto &touch_port_event = input->touch_port_event;
    auto &touch_port = input->touch_port;
    if (touch_port_event->peek()) {
      touch_port = *touch_port_event->pop();
    }
    if (!touch_port) {
      BOOST_LOG(verbose) << "Ignoring early absolute input without a touch port"sv;
      return std::nullopt;
    }

    auto scalarX = touch_port.width / size.first;
    auto scalarY = touch_port.height / size.second;

    float x = std::clamp(val.first, 0.0f, size.first) * scalarX;
    float y = std::clamp(val.second, 0.0f, size.second) * scalarY;

    auto offsetX = touch_port.client_offsetX;
    auto offsetY = touch_port.client_offsetY;

    x = std::clamp(x, offsetX, (size.first * scalarX) - offsetX);
    y = std::clamp(y, offsetY, (size.second * scalarY) - offsetY);

    return std::pair {(x - offsetX) * touch_port.scalar_inv, (y - offsetY) * touch_port.scalar_inv};
  }

  /**
   * @brief Multiply a polar coordinate pair by a cartesian scaling factor.
   * @param r The radial coordinate.
   * @param angle The angular coordinate (radians).
   * @param scalar The scalar cartesian coordinate pair.
   * @return The scaled radial coordinate.
   */
  float multiply_polar_by_cartesian_scalar(float r, float angle, const std::pair<float, float> &scalar) {
    // Convert polar to cartesian coordinates
    float x = r * std::cos(angle);
    float y = r * std::sin(angle);

    // Scale the values
    x *= scalar.first;
    y *= scalar.second;

    // Convert the result back to a polar radial coordinate
    return std::sqrt(std::pow(x, 2) + std::pow(y, 2));
  }

  std::pair<float, float> scale_client_contact_area(const std::pair<float, float> &val, uint16_t rotation, const std::pair<float, float> &scalar) {
    // If the rotation is unknown, we'll just scale both axes equally by using
    // a 45-degree angle for our scaling calculations
    float angle = rotation == LI_ROT_UNKNOWN ? (M_PI / 4) : (rotation * (M_PI / 180));

    // If we have a major but not a minor axis, treat the touch as circular
    float major = val.first;
    float minor = val.second != 0.0f ? val.second : val.first;

    // The minor axis is perpendicular to major axis so the angle must be rotated by 90 degrees
    return {multiply_polar_by_cartesian_scalar(major, angle, scalar), multiply_polar_by_cartesian_scalar(minor, angle + (M_PI / 2), scalar)};
  }

  void passthrough(std::shared_ptr<input_t> &input, PNV_ABS_MOUSE_MOVE_PACKET packet) {
    if (!config::input.mouse) {
      return;
    }

    if (input->mouse_left_button_timeout == DISABLE_LEFT_BUTTON_DELAY) {
      input->mouse_left_button_timeout = ENABLE_LEFT_BUTTON_DELAY;
    }

    float x = util::endian::big(packet->x);
    float y = util::endian::big(packet->y);

    // Prevent divide by zero
    // Don't expect it to happen, but just in case
    if (!packet->width || !packet->height) {
      BOOST_LOG(warning) << "Moonlight passed invalid dimensions"sv;

      return;
    }

    auto width = (float) util::endian::big(packet->width);
    auto height = (float) util::endian::big(packet->height);

    auto tpcoords = client_to_touchport(input, {x, y}, {width, height});
    if (!tpcoords) {
      return;
    }

    auto &touch_port = input->touch_port;
    platf::touch_port_t abs_port {
      touch_port.offset_x,
      touch_port.offset_y,
      touch_port.env_width,
      touch_port.env_height
    };

    platf::abs_mouse(platf_input, abs_port, tpcoords->first, tpcoords->second);
  }

  void passthrough(std::shared_ptr<input_t> &input, PNV_MOUSE_BUTTON_PACKET packet) {
    if (!config::input.mouse) {
      return;
    }

    auto release = util::endian::little(packet->header.magic) == MOUSE_BUTTON_UP_EVENT_MAGIC_GEN5;
    auto button = util::endian::big(packet->button);
    if (button > 0 && button < mouse_press.size()) {
      if (mouse_press[button] != release) {
        // button state is already what we want
        return;
      }

      mouse_press[button] = !release;
    }
    /**
     * When Moonlight sends mouse input through absolute coordinates,
     * it's possible that BUTTON_RIGHT is pressed down immediately after releasing BUTTON_LEFT.
     * As a result, Sunshine will left-click on hyperlinks in the browser before right-clicking
     *
     * This can be solved by delaying BUTTON_LEFT, however, any delay on input is undesirable during gaming
     * As a compromise, Sunshine will only put delays on BUTTON_LEFT when
     * absolute mouse coordinates have been sent.
     *
     * Try to make sure BUTTON_RIGHT gets called before BUTTON_LEFT is released.
     *
     * input->mouse_left_button_timeout can only be nullptr
     * when the last mouse coordinates were absolute
     */
    if (button == BUTTON_LEFT && release && !input->mouse_left_button_timeout) {
      auto f = [=]() {
        auto left_released = mouse_press[BUTTON_LEFT];
        if (left_released) {
          // Already released left button
          return;
        }
        platf::button_mouse(platf_input, BUTTON_LEFT, release);

        mouse_press[BUTTON_LEFT] = false;
        input->mouse_left_button_timeout = nullptr;
      };

      input->mouse_left_button_timeout = task_pool.pushDelayed(std::move(f), 10ms).task_id;

      return;
    }
    if (
      button == BUTTON_RIGHT && !release &&
      input->mouse_left_button_timeout > DISABLE_LEFT_BUTTON_DELAY
    ) {
      platf::button_mouse(platf_input, BUTTON_RIGHT, false);
      platf::button_mouse(platf_input, BUTTON_RIGHT, true);

      mouse_press[BUTTON_RIGHT] = false;

      return;
    }

    platf::button_mouse(platf_input, button, release);
  }

  short map_keycode(short keycode) {
    auto it = config::input.keybindings.find(keycode);
    if (it != std::end(config::input.keybindings)) {
      return it->second;
    }

    return keycode;
  }

  /**
   * @brief Update flags for keyboard shortcut combo's
   */
  inline void update_shortcutFlags(int *flags, short keyCode, bool release) {
    switch (keyCode) {
      case VKEY_SHIFT:
      case VKEY_LSHIFT:
      case VKEY_RSHIFT:
        if (release) {
          *flags &= ~input_t::SHIFT;
        } else {
          *flags |= input_t::SHIFT;
        }
        break;
      case VKEY_CONTROL:
      case VKEY_LCONTROL:
      case VKEY_RCONTROL:
        if (release) {
          *flags &= ~input_t::CTRL;
        } else {
          *flags |= input_t::CTRL;
        }
        break;
      case VKEY_MENU:
      case VKEY_LMENU:
      case VKEY_RMENU:
        if (release) {
          *flags &= ~input_t::ALT;
        } else {
          *flags |= input_t::ALT;
        }
        break;
    }
  }

  bool is_modifier(uint16_t keyCode) {
    switch (keyCode) {
      case VKEY_SHIFT:
      case VKEY_LSHIFT:
      case VKEY_RSHIFT:
      case VKEY_CONTROL:
      case VKEY_LCONTROL:
      case VKEY_RCONTROL:
      case VKEY_MENU:
      case VKEY_LMENU:
      case VKEY_RMENU:
        return true;
      default:
        return false;
    }
  }

  void send_key_and_modifiers(uint16_t key_code, bool release, uint8_t flags, uint8_t synthetic_modifiers) {
    if (!release) {
      // Press any synthetic modifiers required for this key
      if (synthetic_modifiers & MODIFIER_SHIFT) {
        platf::keyboard_update(platf_input, VKEY_SHIFT, false, flags);
      }
      if (synthetic_modifiers & MODIFIER_CTRL) {
        platf::keyboard_update(platf_input, VKEY_CONTROL, false, flags);
      }
      if (synthetic_modifiers & MODIFIER_ALT) {
        platf::keyboard_update(platf_input, VKEY_MENU, false, flags);
      }
    }

    platf::keyboard_update(platf_input, map_keycode(key_code), release, flags);

    if (!release) {
      // Raise any synthetic modifier keys we pressed
      if (synthetic_modifiers & MODIFIER_SHIFT) {
        platf::keyboard_update(platf_input, VKEY_SHIFT, true, flags);
      }
      if (synthetic_modifiers & MODIFIER_CTRL) {
        platf::keyboard_update(platf_input, VKEY_CONTROL, true, flags);
      }
      if (synthetic_modifiers & MODIFIER_ALT) {
        platf::keyboard_update(platf_input, VKEY_MENU, true, flags);
      }
    }
  }

  void repeat_key(uint16_t key_code, uint8_t flags, uint8_t synthetic_modifiers) {
    // If key no longer pressed, stop repeating
    if (!key_press[make_kpid(key_code, flags)]) {
      key_press_repeat_id = nullptr;
      return;
    }

    send_key_and_modifiers(key_code, false, flags, synthetic_modifiers);

    key_press_repeat_id = task_pool.pushDelayed(repeat_key, config::input.key_repeat_period, key_code, flags, synthetic_modifiers).task_id;
  }

  void passthrough(std::shared_ptr<input_t> &input, PNV_KEYBOARD_PACKET packet) {
    if (!config::input.keyboard) {
      return;
    }

    auto release = util::endian::little(packet->header.magic) == KEY_UP_EVENT_MAGIC;
    auto keyCode = packet->keyCode & 0x00FF;

    // Set synthetic modifier flags if the keyboard packet is requesting modifier
    // keys that are not current pressed.
    uint8_t synthetic_modifiers = 0;
    if (!release && !is_modifier(keyCode)) {
      if (!(input->shortcutFlags & input_t::SHIFT) && (packet->modifiers & MODIFIER_SHIFT)) {
        synthetic_modifiers |= MODIFIER_SHIFT;
      }
      if (!(input->shortcutFlags & input_t::CTRL) && (packet->modifiers & MODIFIER_CTRL)) {
        synthetic_modifiers |= MODIFIER_CTRL;
      }
      if (!(input->shortcutFlags & input_t::ALT) && (packet->modifiers & MODIFIER_ALT)) {
        synthetic_modifiers |= MODIFIER_ALT;
      }
    }

    auto &pressed = key_press[make_kpid(keyCode, packet->flags)];
    if (!pressed) {
      if (!release) {
        // A new key has been pressed down, we need to check for key combo's
        // If a key-combo has been pressed down, don't pass it through
        if (input->shortcutFlags == input_t::SHORTCUT && apply_shortcut(keyCode) > 0) {
          return;
        }

        if (key_press_repeat_id) {
          task_pool.cancel(key_press_repeat_id);
        }

        if (config::input.key_repeat_delay.count() > 0) {
          key_press_repeat_id = task_pool.pushDelayed(repeat_key, config::input.key_repeat_delay, keyCode, packet->flags, synthetic_modifiers).task_id;
        }
      } else {
        // Already released
        return;
      }
    } else if (!release) {
      // Already pressed down key
      return;
    }

    pressed = !release;

    send_key_and_modifiers(keyCode, release, packet->flags, synthetic_modifiers);

    update_shortcutFlags(&input->shortcutFlags, map_keycode(keyCode), release);
  }

  /**
   * @brief Called to pass a vertical scroll message the platform backend.
   * @param input The input context pointer.
   * @param packet The scroll packet.
   */
  void passthrough(std::shared_ptr<input_t> &input, PNV_SCROLL_PACKET packet) {
    if (!config::input.mouse) {
      return;
    }

    if (config::input.high_resolution_scrolling) {
      platf::scroll(platf_input, util::endian::big(packet->scrollAmt1));
    } else {
      input->accumulated_vscroll_delta += util::endian::big(packet->scrollAmt1);
      auto full_ticks = input->accumulated_vscroll_delta / WHEEL_DELTA;
      if (full_ticks) {
        // Send any full ticks that have accumulated and store the rest
        platf::scroll(platf_input, full_ticks * WHEEL_DELTA);
        input->accumulated_vscroll_delta -= full_ticks * WHEEL_DELTA;
      }
    }
  }

  /**
   * @brief Called to pass a horizontal scroll message the platform backend.
   * @param input The input context pointer.
   * @param packet The scroll packet.
   */
  void passthrough(std::shared_ptr<input_t> &input, PSS_HSCROLL_PACKET packet) {
    if (!config::input.mouse) {
      return;
    }

    if (config::input.high_resolution_scrolling) {
      platf::hscroll(platf_input, util::endian::big(packet->scrollAmount));
    } else {
      input->accumulated_hscroll_delta += util::endian::big(packet->scrollAmount);
      auto full_ticks = input->accumulated_hscroll_delta / WHEEL_DELTA;
      if (full_ticks) {
        // Send any full ticks that have accumulated and store the rest
        platf::hscroll(platf_input, full_ticks * WHEEL_DELTA);
        input->accumulated_hscroll_delta -= full_ticks * WHEEL_DELTA;
      }
    }
  }

  void passthrough(PNV_UNICODE_PACKET packet) {
    if (!config::input.keyboard) {
      return;
    }

    auto size = util::endian::big(packet->header.size) - sizeof(packet->header.magic);
    platf::unicode(platf_input, packet->text, size);
  }

  /**
   * @brief Called to pass a controller arrival message to the platform backend.
   * @param input The input context pointer.
   * @param packet The controller arrival packet.
   */
  void passthrough(std::shared_ptr<input_t> &input, PSS_CONTROLLER_ARRIVAL_PACKET packet) {
    if (!config::input.controller) {
      return;
    }

    if (packet->controllerNumber < 0 || packet->controllerNumber >= input->gamepads.size()) {
      BOOST_LOG(warning) << "ControllerNumber out of range ["sv << packet->controllerNumber << ']';
      return;
    }

    if (input->gamepads[packet->controllerNumber].id >= 0) {
      BOOST_LOG(warning) << "ControllerNumber already allocated ["sv << packet->controllerNumber << ']';
      return;
    }

    platf::gamepad_arrival_t arrival {
      packet->type,
      util::endian::little(packet->capabilities),
      util::endian::little(packet->supportedButtonFlags),
    };

    auto id = alloc_id(gamepadMask);
    if (id < 0) {
      return;
    }

    // Allocate a new gamepad
    if (platf::alloc_gamepad(platf_input, {id, packet->controllerNumber}, arrival, input->feedback_queue)) {
      free_id(gamepadMask, id);
      return;
    }

    input->gamepads[packet->controllerNumber].id = id;
  }

  /**
   * @brief Called to pass a touch message to the platform backend.
   * @param input The input context pointer.
   * @param packet The touch packet.
   */
  void passthrough(std::shared_ptr<input_t> &input, PSS_TOUCH_PACKET packet) {
    if (!config::input.mouse) {
      return;
    }

    // Convert the client normalized coordinates to touchport coordinates
    auto coords = client_to_touchport(input, {from_clamped_netfloat(packet->x, 0.0f, 1.0f) * 65535.f, from_clamped_netfloat(packet->y, 0.0f, 1.0f) * 65535.f}, {65535.f, 65535.f});
    if (!coords) {
      return;
    }

    auto &touch_port = input->touch_port;
    platf::touch_port_t abs_port {
      touch_port.offset_x,
      touch_port.offset_y,
      touch_port.env_width,
      touch_port.env_height
    };

    // Renormalize the coordinates
    coords->first /= abs_port.width;
    coords->second /= abs_port.height;

    // Normalize rotation value to 0-359 degree range
    auto rotation = util::endian::little(packet->rotation);
    if (rotation != LI_ROT_UNKNOWN) {
      rotation %= 360;
    }

    // Normalize the contact area based on the touchport
    auto contact_area = scale_client_contact_area(
      {from_clamped_netfloat(packet->contactAreaMajor, 0.0f, 1.0f) * 65535.f,
       from_clamped_netfloat(packet->contactAreaMinor, 0.0f, 1.0f) * 65535.f},
      rotation,
      {abs_port.width / 65535.f, abs_port.height / 65535.f}
    );

    platf::touch_input_t touch {
      packet->eventType,
      rotation,
      util::endian::little(packet->pointerId),
      coords->first,
      coords->second,
      from_clamped_netfloat(packet->pressureOrDistance, 0.0f, 1.0f),
      contact_area.first,
      contact_area.second,
    };

    platf::touch_update(input->client_context.get(), abs_port, touch);
  }

  /**
   * @brief Called to pass a pen message to the platform backend.
   * @param input The input context pointer.
   * @param packet The pen packet.
   */
  void passthrough(std::shared_ptr<input_t> &input, PSS_PEN_PACKET packet) {
    if (!config::input.mouse) {
      return;
    }

    // Convert the client normalized coordinates to touchport coordinates
    auto coords = client_to_touchport(input, {from_clamped_netfloat(packet->x, 0.0f, 1.0f) * 65535.f, from_clamped_netfloat(packet->y, 0.0f, 1.0f) * 65535.f}, {65535.f, 65535.f});
    if (!coords) {
      return;
    }

    auto &touch_port = input->touch_port;
    platf::touch_port_t abs_port {
      touch_port.offset_x,
      touch_port.offset_y,
      touch_port.env_width,
      touch_port.env_height
    };

    // Renormalize the coordinates
    coords->first /= abs_port.width;
    coords->second /= abs_port.height;

    // Normalize rotation value to 0-359 degree range
    auto rotation = util::endian::little(packet->rotation);
    if (rotation != LI_ROT_UNKNOWN) {
      rotation %= 360;
    }

    // Normalize the contact area based on the touchport
    auto contact_area = scale_client_contact_area(
      {from_clamped_netfloat(packet->contactAreaMajor, 0.0f, 1.0f) * 65535.f,
       from_clamped_netfloat(packet->contactAreaMinor, 0.0f, 1.0f) * 65535.f},
      rotation,
      {abs_port.width / 65535.f, abs_port.height / 65535.f}
    );

    platf::pen_input_t pen {
      packet->eventType,
      packet->toolType,
      packet->penButtons,
      packet->tilt,
      rotation,
      coords->first,
      coords->second,
      from_clamped_netfloat(packet->pressureOrDistance, 0.0f, 1.0f),
      contact_area.first,
      contact_area.second,
    };

    platf::pen_update(input->client_context.get(), abs_port, pen);
  }

  /**
   * @brief Called to pass a controller touch message to the platform backend.
   * @param input The input context pointer.
   * @param packet The controller touch packet.
   */
  void passthrough(std::shared_ptr<input_t> &input, PSS_CONTROLLER_TOUCH_PACKET packet) {
    if (!config::input.controller) {
      return;
    }

    if (packet->controllerNumber < 0 || packet->controllerNumber >= input->gamepads.size()) {
      BOOST_LOG(warning) << "ControllerNumber out of range ["sv << packet->controllerNumber << ']';
      return;
    }

    auto &gamepad = input->gamepads[packet->controllerNumber];
    if (gamepad.id < 0) {
      BOOST_LOG(warning) << "ControllerNumber ["sv << packet->controllerNumber << "] not allocated"sv;
      return;
    }

    platf::gamepad_touch_t touch {
      {gamepad.id, packet->controllerNumber},
      packet->eventType,
      util::endian::little(packet->pointerId),
      from_clamped_netfloat(packet->x, 0.0f, 1.0f),
      from_clamped_netfloat(packet->y, 0.0f, 1.0f),
      from_clamped_netfloat(packet->pressure, 0.0f, 1.0f),
    };

    platf::gamepad_touch(platf_input, touch);
  }

  /**
   * @brief Called to pass a controller motion message to the platform backend.
   * @param input The input context pointer.
   * @param packet The controller motion packet.
   */
  void passthrough(std::shared_ptr<input_t> &input, PSS_CONTROLLER_MOTION_PACKET packet) {
    if (!config::input.controller) {
      return;
    }

    if (packet->controllerNumber < 0 || packet->controllerNumber >= input->gamepads.size()) {
      BOOST_LOG(warning) << "ControllerNumber out of range ["sv << packet->controllerNumber << ']';
      return;
    }

    auto &gamepad = input->gamepads[packet->controllerNumber];
    if (gamepad.id < 0) {
      BOOST_LOG(warning) << "ControllerNumber ["sv << packet->controllerNumber << "] not allocated"sv;
      return;
    }

    platf::gamepad_motion_t motion {
      {gamepad.id, packet->controllerNumber},
      packet->motionType,
      from_netfloat(packet->x),
      from_netfloat(packet->y),
      from_netfloat(packet->z),
    };

    platf::gamepad_motion(platf_input, motion);
  }

  /**
   * @brief Called to pass a controller battery message to the platform backend.
   * @param input The input context pointer.
   * @param packet The controller battery packet.
   */
  void passthrough(std::shared_ptr<input_t> &input, PSS_CONTROLLER_BATTERY_PACKET packet) {
    if (!config::input.controller) {
      return;
    }

    if (packet->controllerNumber < 0 || packet->controllerNumber >= input->gamepads.size()) {
      BOOST_LOG(warning) << "ControllerNumber out of range ["sv << packet->controllerNumber << ']';
      return;
    }

    auto &gamepad = input->gamepads[packet->controllerNumber];
    if (gamepad.id < 0) {
      BOOST_LOG(warning) << "ControllerNumber ["sv << packet->controllerNumber << "] not allocated"sv;
      return;
    }

    platf::gamepad_battery_t battery {
      {gamepad.id, packet->controllerNumber},
      packet->batteryState,
      packet->batteryPercentage
    };

    platf::gamepad_battery(platf_input, battery);
  }

  void passthrough(std::shared_ptr<input_t> &input, PNV_MULTI_CONTROLLER_PACKET packet) {
    if (!config::input.controller) {
      return;
    }

    if (packet->controllerNumber < 0 || packet->controllerNumber >= input->gamepads.size()) {
      BOOST_LOG(warning) << "ControllerNumber out of range ["sv << packet->controllerNumber << ']';

      return;
    }

    auto &gamepad = input->gamepads[packet->controllerNumber];

    // If this is an event for a new gamepad, create the gamepad now. Ideally, the client would
    // send a controller arrival instead of this but it's still supported for legacy clients.
    if ((packet->activeGamepadMask & (1 << packet->controllerNumber)) && gamepad.id < 0) {
      auto id = alloc_id(gamepadMask);
      if (id < 0) {
        return;
      }

      if (platf::alloc_gamepad(platf_input, {id, (uint8_t) packet->controllerNumber}, {}, input->feedback_queue)) {
        free_id(gamepadMask, id);
        return;
      }

      gamepad.id = id;
    } else if (!(packet->activeGamepadMask & (1 << packet->controllerNumber)) && gamepad.id >= 0) {
      // If this is the final event for a gamepad being removed, free the gamepad and return.
      free_gamepad(platf_input, gamepad.id);
      gamepad.id = -1;
      return;
    }

    // If this gamepad has not been initialized, ignore it.
    // This could happen when platf::alloc_gamepad fails
    if (gamepad.id < 0) {
      BOOST_LOG(warning) << "ControllerNumber ["sv << packet->controllerNumber << "] not allocated"sv;
      return;
    }

    std::uint16_t bf = packet->buttonFlags;
    std::uint32_t bf2 = packet->buttonFlags2;
    platf::gamepad_state_t gamepad_state {
      bf | (bf2 << 16),
      packet->leftTrigger,
      packet->rightTrigger,
      packet->leftStickX,
      packet->leftStickY,
      packet->rightStickX,
      packet->rightStickY
    };

    auto bf_new = gamepad_state.buttonFlags;
    switch (gamepad.back_button_state) {
      case button_state_e::UP:
        if (!(platf::BACK & bf_new)) {
          gamepad.back_button_state = button_state_e::NONE;
        }
        gamepad_state.buttonFlags &= ~platf::BACK;
        break;
      case button_state_e::DOWN:
        if (platf::BACK & bf_new) {
          gamepad.back_button_state = button_state_e::NONE;
        }
        gamepad_state.buttonFlags |= platf::BACK;
        break;
      case button_state_e::NONE:
        break;
    }

    bf = gamepad_state.buttonFlags ^ gamepad.gamepad_state.buttonFlags;
    bf_new = gamepad_state.buttonFlags;

    if (platf::BACK & bf) {
      if (platf::BACK & bf_new) {
        // Don't emulate home button if timeout < 0
        if (config::input.back_button_timeout >= 0ms) {
          auto f = [input, controller = packet->controllerNumber]() {
            auto &gamepad = input->gamepads[controller];

            auto &state = gamepad.gamepad_state;

            // Force the back button up
            gamepad.back_button_state = button_state_e::UP;
            state.buttonFlags &= ~platf::BACK;
            platf::gamepad_update(platf_input, gamepad.id, state);

            // Press Home button
            state.buttonFlags |= platf::HOME;
            platf::gamepad_update(platf_input, gamepad.id, state);

            // Sleep for a short time to allow the input to be detected
            std::this_thread::sleep_for(std::chrono::milliseconds(100));

            // Release Home button
            state.buttonFlags &= ~platf::HOME;
            platf::gamepad_update(platf_input, gamepad.id, state);

            gamepad.back_timeout_id = nullptr;
          };

          gamepad.back_timeout_id = task_pool.pushDelayed(std::move(f), config::input.back_button_timeout).task_id;
        }
      } else if (gamepad.back_timeout_id) {
        task_pool.cancel(gamepad.back_timeout_id);
        gamepad.back_timeout_id = nullptr;
      }
    }

    platf::gamepad_update(platf_input, gamepad.id, gamepad_state);

    gamepad.gamepad_state = gamepad_state;
  }

  enum class batch_result_e {
    batched,  ///< This entry was batched with the source entry
    not_batchable,  ///< Not eligible to batch but continue attempts to batch
    terminate_batch,  ///< Stop trying to batch with this entry
  };

  /**
   * @brief Batch two relative mouse messages.
   * @param dest The original packet to batch into.
   * @param src A later packet to attempt to batch.
   * @return The status of the batching operation.
   */
  batch_result_e batch(PNV_REL_MOUSE_MOVE_PACKET dest, PNV_REL_MOUSE_MOVE_PACKET src) {
    short deltaX, deltaY;

    // Batching is safe as long as the result doesn't overflow a 16-bit integer
    if (!__builtin_add_overflow(util::endian::big(dest->deltaX), util::endian::big(src->deltaX), &deltaX)) {
      return batch_result_e::terminate_batch;
    }
    if (!__builtin_add_overflow(util::endian::big(dest->deltaY), util::endian::big(src->deltaY), &deltaY)) {
      return batch_result_e::terminate_batch;
    }

    // Take the sum of deltas
    dest->deltaX = util::endian::big(deltaX);
    dest->deltaY = util::endian::big(deltaY);
    return batch_result_e::batched;
  }

  /**
   * @brief Batch two absolute mouse messages.
   * @param dest The original packet to batch into.
   * @param src A later packet to attempt to batch.
   * @return The status of the batching operation.
   */
  batch_result_e batch(PNV_ABS_MOUSE_MOVE_PACKET dest, PNV_ABS_MOUSE_MOVE_PACKET src) {
    // Batching must only happen if the reference width and height don't change
    if (dest->width != src->width || dest->height != src->height) {
      return batch_result_e::terminate_batch;
    }

    // Take the latest absolute position
    *dest = *src;
    return batch_result_e::batched;
  }

  /**
   * @brief Batch two vertical scroll messages.
   * @param dest The original packet to batch into.
   * @param src A later packet to attempt to batch.
   * @return The status of the batching operation.
   */
  batch_result_e batch(PNV_SCROLL_PACKET dest, PNV_SCROLL_PACKET src) {
    short scrollAmt;

    // Batching is safe as long as the result doesn't overflow a 16-bit integer
    if (!__builtin_add_overflow(util::endian::big(dest->scrollAmt1), util::endian::big(src->scrollAmt1), &scrollAmt)) {
      return batch_result_e::terminate_batch;
    }

    // Take the sum of delta
    dest->scrollAmt1 = util::endian::big(scrollAmt);
    dest->scrollAmt2 = util::endian::big(scrollAmt);
    return batch_result_e::batched;
  }

  /**
   * @brief Batch two horizontal scroll messages.
   * @param dest The original packet to batch into.
   * @param src A later packet to attempt to batch.
   * @return The status of the batching operation.
   */
  batch_result_e batch(PSS_HSCROLL_PACKET dest, PSS_HSCROLL_PACKET src) {
    short scrollAmt;

    // Batching is safe as long as the result doesn't overflow a 16-bit integer
    if (!__builtin_add_overflow(util::endian::big(dest->scrollAmount), util::endian::big(src->scrollAmount), &scrollAmt)) {
      return batch_result_e::terminate_batch;
    }

    // Take the sum of delta
    dest->scrollAmount = util::endian::big(scrollAmt);
    return batch_result_e::batched;
  }

  /**
   * @brief Batch two controller state messages.
   * @param dest The original packet to batch into.
   * @param src A later packet to attempt to batch.
   * @return The status of the batching operation.
   */
  batch_result_e batch(PNV_MULTI_CONTROLLER_PACKET dest, PNV_MULTI_CONTROLLER_PACKET src) {
    // Do not allow batching if the active controllers change
    if (dest->activeGamepadMask != src->activeGamepadMask) {
      return batch_result_e::terminate_batch;
    }

    // We can only batch entries for the same controller, but allow batching attempts to continue
    // in case we have more packets for this controller later in the queue.
    if (dest->controllerNumber != src->controllerNumber) {
      return batch_result_e::not_batchable;
    }

    // Do not allow batching if the button state changes on this controller
    if (dest->buttonFlags != src->buttonFlags || dest->buttonFlags2 != src->buttonFlags2) {
      return batch_result_e::terminate_batch;
    }

    // Take the latest state
    *dest = *src;
    return batch_result_e::batched;
  }

  /**
   * @brief Batch two touch messages.
   * @param dest The original packet to batch into.
   * @param src A later packet to attempt to batch.
   * @return The status of the batching operation.
   */
  batch_result_e batch(PSS_TOUCH_PACKET dest, PSS_TOUCH_PACKET src) {
    // Only batch hover or move events
    if (dest->eventType != LI_TOUCH_EVENT_MOVE &&
        dest->eventType != LI_TOUCH_EVENT_HOVER) {
      return batch_result_e::terminate_batch;
    }

    // Don't batch beyond state changing events
    if (src->eventType != LI_TOUCH_EVENT_MOVE &&
        src->eventType != LI_TOUCH_EVENT_HOVER) {
      return batch_result_e::terminate_batch;
    }

    // Batched events must be the same pointer ID
    if (dest->pointerId != src->pointerId) {
      return batch_result_e::not_batchable;
    }

    // The pointer must be in the same state
    if (dest->eventType != src->eventType) {
      return batch_result_e::terminate_batch;
    }

    // Take the latest state
    *dest = *src;
    return batch_result_e::batched;
  }

  /**
   * @brief Batch two pen messages.
   * @param dest The original packet to batch into.
   * @param src A later packet to attempt to batch.
   * @return The status of the batching operation.
   */
  batch_result_e batch(PSS_PEN_PACKET dest, PSS_PEN_PACKET src) {
    // Only batch hover or move events
    if (dest->eventType != LI_TOUCH_EVENT_MOVE &&
        dest->eventType != LI_TOUCH_EVENT_HOVER) {
      return batch_result_e::terminate_batch;
    }

    // Batched events must be the same type
    if (dest->eventType != src->eventType) {
      return batch_result_e::terminate_batch;
    }

    // Do not allow batching if the button state changes
    if (dest->penButtons != src->penButtons) {
      return batch_result_e::terminate_batch;
    }

    // Do not batch beyond tool changes
    if (dest->toolType != src->toolType) {
      return batch_result_e::terminate_batch;
    }

    // Take the latest state
    *dest = *src;
    return batch_result_e::batched;
  }

  /**
   * @brief Batch two controller touch messages.
   * @param dest The original packet to batch into.
   * @param src A later packet to attempt to batch.
   * @return The status of the batching operation.
   */
  batch_result_e batch(PSS_CONTROLLER_TOUCH_PACKET dest, PSS_CONTROLLER_TOUCH_PACKET src) {
    // Only batch hover or move events
    if (dest->eventType != LI_TOUCH_EVENT_MOVE &&
        dest->eventType != LI_TOUCH_EVENT_HOVER) {
      return batch_result_e::terminate_batch;
    }

    // We can only batch entries for the same controller, but allow batching attempts to continue
    // in case we have more packets for this controller later in the queue.
    if (dest->controllerNumber != src->controllerNumber) {
      return batch_result_e::not_batchable;
    }

    // Don't batch beyond state changing events
    if (src->eventType != LI_TOUCH_EVENT_MOVE &&
        src->eventType != LI_TOUCH_EVENT_HOVER) {
      return batch_result_e::terminate_batch;
    }

    // Batched events must be the same pointer ID
    if (dest->pointerId != src->pointerId) {
      return batch_result_e::not_batchable;
    }

    // The pointer must be in the same state
    if (dest->eventType != src->eventType) {
      return batch_result_e::terminate_batch;
    }

    // Take the latest state
    *dest = *src;
    return batch_result_e::batched;
  }

  /**
   * @brief Batch two controller motion messages.
   * @param dest The original packet to batch into.
   * @param src A later packet to attempt to batch.
   * @return The status of the batching operation.
   */
  batch_result_e batch(PSS_CONTROLLER_MOTION_PACKET dest, PSS_CONTROLLER_MOTION_PACKET src) {
    // We can only batch entries for the same controller, but allow batching attempts to continue
    // in case we have more packets for this controller later in the queue.
    if (dest->controllerNumber != src->controllerNumber) {
      return batch_result_e::not_batchable;
    }

    // Batched events must be the same sensor
    if (dest->motionType != src->motionType) {
      return batch_result_e::not_batchable;
    }

    // Take the latest state
    *dest = *src;
    return batch_result_e::batched;
  }

  /**
   * @brief Batch two input messages.
   * @param dest The original packet to batch into.
   * @param src A later packet to attempt to batch.
   * @return The status of the batching operation.
   */
  batch_result_e batch(PNV_INPUT_HEADER dest, PNV_INPUT_HEADER src) {
    // We can only batch if the packet types are the same
    if (dest->magic != src->magic) {
      return batch_result_e::terminate_batch;
    }

    // We can only batch certain message types
    switch (util::endian::little(dest->magic)) {
      case MOUSE_MOVE_REL_MAGIC_GEN5:
        return batch((PNV_REL_MOUSE_MOVE_PACKET) dest, (PNV_REL_MOUSE_MOVE_PACKET) src);
      case MOUSE_MOVE_ABS_MAGIC:
        return batch((PNV_ABS_MOUSE_MOVE_PACKET) dest, (PNV_ABS_MOUSE_MOVE_PACKET) src);
      case SCROLL_MAGIC_GEN5:
        return batch((PNV_SCROLL_PACKET) dest, (PNV_SCROLL_PACKET) src);
      case SS_HSCROLL_MAGIC:
        return batch((PSS_HSCROLL_PACKET) dest, (PSS_HSCROLL_PACKET) src);
      case MULTI_CONTROLLER_MAGIC_GEN5:
        return batch((PNV_MULTI_CONTROLLER_PACKET) dest, (PNV_MULTI_CONTROLLER_PACKET) src);
      case SS_TOUCH_MAGIC:
        return batch((PSS_TOUCH_PACKET) dest, (PSS_TOUCH_PACKET) src);
      case SS_PEN_MAGIC:
        return batch((PSS_PEN_PACKET) dest, (PSS_PEN_PACKET) src);
      case SS_CONTROLLER_TOUCH_MAGIC:
        return batch((PSS_CONTROLLER_TOUCH_PACKET) dest, (PSS_CONTROLLER_TOUCH_PACKET) src);
      case SS_CONTROLLER_MOTION_MAGIC:
        return batch((PSS_CONTROLLER_MOTION_PACKET) dest, (PSS_CONTROLLER_MOTION_PACKET) src);
      default:
        // Not a batchable message type
        return batch_result_e::terminate_batch;
    }
  }

  /**
   * @brief Called on a thread pool thread to process an input message.
   * @param input The input context pointer.
   */
  void passthrough_next_message(std::shared_ptr<input_t> input) {
    // 'entry' backs the 'payload' pointer, so they must remain in scope together
    std::vector<uint8_t> entry;
    PNV_INPUT_HEADER payload;

    // Lock the input queue while batching, but release it before sending
    // the input to the OS. This avoids potentially lengthy lock contention
    // in the control stream thread while input is being processed by the OS.
    {
      std::lock_guard<std::mutex> lg(input->input_queue_lock);

      // If all entries have already been processed, nothing to do
      if (input->input_queue.empty()) {
        return;
      }

      // Pop off the first entry, which we will send
      entry = input->input_queue.front();
      payload = (PNV_INPUT_HEADER) entry.data();
      input->input_queue.pop_front();

      // Try to batch with remaining items on the queue
      auto i = input->input_queue.begin();
      while (i != input->input_queue.end()) {
        auto batchable_entry = *i;
        auto batchable_payload = (PNV_INPUT_HEADER) batchable_entry.data();

        auto batch_result = batch(payload, batchable_payload);
        if (batch_result == batch_result_e::terminate_batch) {
          // Stop batching
          break;
        } else if (batch_result == batch_result_e::batched) {
          // Erase this entry since it was batched
          i = input->input_queue.erase(i);
        } else {
          // We couldn't batch this entry, but try to batch later entries.
          i++;
        }
      }
    }

    // Print the final input packet
    input::print((void *) payload);

    // Send the batched input to the OS
    switch (util::endian::little(payload->magic)) {
      case MOUSE_MOVE_REL_MAGIC_GEN5:
        passthrough(input, (PNV_REL_MOUSE_MOVE_PACKET) payload);
        break;
      case MOUSE_MOVE_ABS_MAGIC:
        passthrough(input, (PNV_ABS_MOUSE_MOVE_PACKET) payload);
        break;
      case MOUSE_BUTTON_DOWN_EVENT_MAGIC_GEN5:
      case MOUSE_BUTTON_UP_EVENT_MAGIC_GEN5:
        passthrough(input, (PNV_MOUSE_BUTTON_PACKET) payload);
        break;
      case SCROLL_MAGIC_GEN5:
        passthrough(input, (PNV_SCROLL_PACKET) payload);
        break;
      case SS_HSCROLL_MAGIC:
        passthrough(input, (PSS_HSCROLL_PACKET) payload);
        break;
      case KEY_DOWN_EVENT_MAGIC:
      case KEY_UP_EVENT_MAGIC:
        passthrough(input, (PNV_KEYBOARD_PACKET) payload);
        break;
      case UTF8_TEXT_EVENT_MAGIC:
        passthrough((PNV_UNICODE_PACKET) payload);
        break;
      case MULTI_CONTROLLER_MAGIC_GEN5:
        passthrough(input, (PNV_MULTI_CONTROLLER_PACKET) payload);
        break;
      case SS_TOUCH_MAGIC:
        passthrough(input, (PSS_TOUCH_PACKET) payload);
        break;
      case SS_PEN_MAGIC:
        passthrough(input, (PSS_PEN_PACKET) payload);
        break;
      case SS_CONTROLLER_ARRIVAL_MAGIC:
        passthrough(input, (PSS_CONTROLLER_ARRIVAL_PACKET) payload);
        break;
      case SS_CONTROLLER_TOUCH_MAGIC:
        passthrough(input, (PSS_CONTROLLER_TOUCH_PACKET) payload);
        break;
      case SS_CONTROLLER_MOTION_MAGIC:
        passthrough(input, (PSS_CONTROLLER_MOTION_PACKET) payload);
        break;
      case SS_CONTROLLER_BATTERY_MAGIC:
        passthrough(input, (PSS_CONTROLLER_BATTERY_PACKET) payload);
        break;
    }
  }

  /**
   * @brief Called on the control stream thread to queue an input message.
   * @param input The input context pointer.
   * @param input_data The input message.
   */
<<<<<<< HEAD
  void
  passthrough(std::shared_ptr<input_t> &input, std::vector<std::uint8_t> &&input_data, const crypto::PERM& permission) {
    // No input permissions at all
    if (!(permission & crypto::PERM::_all_inputs)) {
      return;
    }

    // Have some input permission
    // Otherwise have all input permission
    if ((permission & crypto::PERM::_all_inputs) != crypto::PERM::_all_inputs) {
      PNV_INPUT_HEADER payload = (PNV_INPUT_HEADER)input_data.data();

      // Check permission
      switch (util::endian::little(payload->magic)) {
        case MULTI_CONTROLLER_MAGIC_GEN5:
        case SS_CONTROLLER_ARRIVAL_MAGIC:
        case SS_CONTROLLER_TOUCH_MAGIC:
        case SS_CONTROLLER_MOTION_MAGIC:
        case SS_CONTROLLER_BATTERY_MAGIC:
          if (!(permission & crypto::PERM::input_controller)) {
            return;
          } else {
            break;
          }
        case MOUSE_MOVE_REL_MAGIC_GEN5:
        case MOUSE_MOVE_ABS_MAGIC:
        case MOUSE_BUTTON_DOWN_EVENT_MAGIC_GEN5:
        case MOUSE_BUTTON_UP_EVENT_MAGIC_GEN5:
        case SCROLL_MAGIC_GEN5:
        case SS_HSCROLL_MAGIC:
          if (!(permission & crypto::PERM::input_mouse)) {
            return;
          } else {
            break;
          }
        case KEY_DOWN_EVENT_MAGIC:
        case KEY_UP_EVENT_MAGIC:
        case UTF8_TEXT_EVENT_MAGIC:
          if (!(permission & crypto::PERM::input_kbd)) {
            return;
          } else {
            break;
          }
        case SS_TOUCH_MAGIC:
          if (!(permission & crypto::PERM::input_touch)) {
            return;
          } else {
            break;
          }
        case SS_PEN_MAGIC:
          if (!(permission & crypto::PERM::input_pen)) {
            return;
          } else {
            break;
          }
        default:
          // Unknown input event
          return;
      }
    }

=======
  void passthrough(std::shared_ptr<input_t> &input, std::vector<std::uint8_t> &&input_data) {
>>>>>>> dbba364e
    {
      std::lock_guard<std::mutex> lg(input->input_queue_lock);
      input->input_queue.push_back(std::move(input_data));
    }
    task_pool.push(passthrough_next_message, input);
  }

  void reset(std::shared_ptr<input_t> &input) {
    task_pool.cancel(key_press_repeat_id);
    task_pool.cancel(input->mouse_left_button_timeout);

    // Ensure input is synchronous, by using the task_pool
    task_pool.push([]() {
      for (int x = 0; x < mouse_press.size(); ++x) {
        if (mouse_press[x]) {
          platf::button_mouse(platf_input, x, true);
          mouse_press[x] = false;
        }
      }

      for (auto &kp : key_press) {
        if (!kp.second) {
          // already released
          continue;
        }
        platf::keyboard_update(platf_input, vk_from_kpid(kp.first) & 0x00FF, true, flags_from_kpid(kp.first));
        key_press[kp.first] = false;
      }
    });
  }

  class deinit_t: public platf::deinit_t {
  public:
    ~deinit_t() override {
      platf_input.reset();
    }
  };

  [[nodiscard]] std::unique_ptr<platf::deinit_t> init() {
    platf_input = platf::input();

    return std::make_unique<deinit_t>();
  }

  bool probe_gamepads() {
    auto input = static_cast<platf::input_t *>(platf_input.get());
    const auto gamepads = platf::supported_gamepads(input);
    for (auto &gamepad : gamepads) {
      if (gamepad.is_enabled && gamepad.name != "auto") {
        return false;
      }
    }
    return true;
  }

  std::shared_ptr<input_t> alloc(safe::mail_t mail) {
    auto input = std::make_shared<input_t>(
      mail->event<input::touch_port_t>(mail::touch_port),
      mail->queue<platf::gamepad_feedback_msg_t>(mail::gamepad_feedback)
    );

    // Workaround to ensure new frames will be captured when a client connects
    task_pool.pushDelayed([]() {
      platf::move_mouse(platf_input, 1, 1);
      platf::move_mouse(platf_input, -1, -1);
    },
                          100ms);

    return input;
  }
}  // namespace input<|MERGE_RESOLUTION|>--- conflicted
+++ resolved
@@ -1576,9 +1576,7 @@
    * @param input The input context pointer.
    * @param input_data The input message.
    */
-<<<<<<< HEAD
-  void
-  passthrough(std::shared_ptr<input_t> &input, std::vector<std::uint8_t> &&input_data, const crypto::PERM& permission) {
+  void passthrough(std::shared_ptr<input_t> &input, std::vector<std::uint8_t> &&input_data, const crypto::PERM& permission) {
     // No input permissions at all
     if (!(permission & crypto::PERM::_all_inputs)) {
       return;
@@ -1638,9 +1636,6 @@
       }
     }
 
-=======
-  void passthrough(std::shared_ptr<input_t> &input, std::vector<std::uint8_t> &&input_data) {
->>>>>>> dbba364e
     {
       std::lock_guard<std::mutex> lg(input->input_queue_lock);
       input->input_queue.push_back(std::move(input_data));
