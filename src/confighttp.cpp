/**
 * @file src/confighttp.cpp
 * @brief Definitions for the Web UI Config HTTPS server.
 *
 * @todo Authentication, better handling of routes common to nvhttp, cleanup
 */
#define BOOST_BIND_GLOBAL_PLACEHOLDERS

// standard includes
#include <filesystem>
#include <fstream>
#include <set>
#include <sstream>
#include <thread>
#include <numeric>
#include <algorithm>

// lib includes
#include <boost/algorithm/string.hpp>
#include <boost/asio/ssl/context.hpp>
#include <boost/filesystem.hpp>
#include <nlohmann/json.hpp>
#include <Simple-Web-Server/crypto.hpp>
#include <Simple-Web-Server/server_https.hpp>

// local includes
#include "config.h"
#include "confighttp.h"
#include "crypto.h"
#include "display_device.h"
#include "file_handler.h"
#include "globals.h"
#include "httpcommon.h"
#include "logging.h"
#include "network.h"
#include "nvhttp.h"
#include "platform/common.h"
#include "process.h"
#include "utility.h"
#include "uuid.h"

#ifdef _WIN32
  #include "platform/windows/utils.h"
#endif

using namespace std::literals;

namespace confighttp {
  namespace fs = std::filesystem;

  using https_server_t = SimpleWeb::Server<SimpleWeb::HTTPS>;
  using args_t = SimpleWeb::CaseInsensitiveMultimap;
  using resp_https_t = std::shared_ptr<typename SimpleWeb::ServerBase<SimpleWeb::HTTPS>::Response>;
  using req_https_t = std::shared_ptr<typename SimpleWeb::ServerBase<SimpleWeb::HTTPS>::Request>;

  // Keep the base enum for client operations.
  enum class op_e {
    ADD,    ///< Add client
    REMOVE  ///< Remove client
  };

  // SESSION COOKIE
  std::string sessionCookie;
  static std::chrono::time_point<std::chrono::steady_clock> cookie_creation_time;

  /**
   * @brief Log the request details.
   * @param request The HTTP request object.
   */
  void print_req(const req_https_t &request) {
    BOOST_LOG(debug) << "METHOD :: "sv << request->method;
    BOOST_LOG(debug) << "DESTINATION :: "sv << request->path;
    for (auto &[name, val] : request->header) {
      BOOST_LOG(debug) << name << " -- " << (name == "Authorization" ? "CREDENTIALS REDACTED" : val);
    }
    BOOST_LOG(debug) << " [--] "sv;
    for (auto &[name, val] : request->parse_query_string()) {
      BOOST_LOG(debug) << name << " -- " << val;
    }
    BOOST_LOG(debug) << " [--] "sv;
  }

  /**
   * @brief Send a response.
   * @param response The HTTP response object.
   * @param output_tree The JSON tree to send.
   */
  void send_response(resp_https_t response, const nlohmann::json &output_tree) {
    SimpleWeb::CaseInsensitiveMultimap headers;
    headers.emplace("Content-Type", "application/json");
<<<<<<< HEAD
=======
    headers.emplace("X-Frame-Options", "DENY");
    headers.emplace("Content-Security-Policy", "frame-ancestors 'none';");
>>>>>>> 35f0b308
    response->write(output_tree.dump(), headers);
  }

  /**
   * @brief Send a 401 Unauthorized response.
   * @param response The HTTP response object.
   * @param request The HTTP request object.
   */
  void send_unauthorized(resp_https_t response, req_https_t request) {
    auto address = net::addr_to_normalized_string(request->remote_endpoint().address());
    BOOST_LOG(info) << "Web UI: ["sv << address << "] -- not authorized"sv;
    constexpr SimpleWeb::StatusCode code = SimpleWeb::StatusCode::client_error_unauthorized;
    nlohmann::json tree;
    tree["status_code"] = code;
    tree["status"] = false;
    tree["error"] = "Unauthorized";
    const SimpleWeb::CaseInsensitiveMultimap headers {
<<<<<<< HEAD
      {"Content-Type", "application/json"}
=======
      {"Content-Type", "application/json"},
      {"WWW-Authenticate", R"(Basic realm="Sunshine Gamestream Host", charset="UTF-8")"},
      {"X-Frame-Options", "DENY"},
      {"Content-Security-Policy", "frame-ancestors 'none';"}
>>>>>>> 35f0b308
    };
    response->write(code, tree.dump(), headers);
  }

  /**
   * @brief Send a redirect response.
   * @param response The HTTP response object.
   * @param request The HTTP request object.
   * @param path The path to redirect to.
   */
  void send_redirect(resp_https_t response, req_https_t request, const char *path) {
    auto address = net::addr_to_normalized_string(request->remote_endpoint().address());
    BOOST_LOG(info) << "Web UI: ["sv << address << "] -- redirecting"sv;
    const SimpleWeb::CaseInsensitiveMultimap headers {
      {"Location", path},
      {"X-Frame-Options", "DENY"},
      {"Content-Security-Policy", "frame-ancestors 'none';"}
    };
    response->write(SimpleWeb::StatusCode::redirection_temporary_redirect, headers);
  }

  /**
   * @brief Retrieve the value of a key from a cookie string.
   * @param cookieString The cookie header string.
   * @param key The key to search.
   * @return The value if found, empty string otherwise.
   */
  std::string getCookieValue(const std::string& cookieString, const std::string& key) {
    std::string keyWithEqual = key + "=";
    std::size_t startPos = cookieString.find(keyWithEqual);
    if (startPos == std::string::npos)
      return "";
    startPos += keyWithEqual.length();
    std::size_t endPos = cookieString.find(";", startPos);
    if (endPos == std::string::npos)
      return cookieString.substr(startPos);
    return cookieString.substr(startPos, endPos - startPos);
  }

  /**
   * @brief Check if the IP origin is allowed.
   * @param response The HTTP response object.
   * @param request The HTTP request object.
   * @return True if allowed, false otherwise.
   */
  bool checkIPOrigin(resp_https_t response, req_https_t request) {
    auto address = net::addr_to_normalized_string(request->remote_endpoint().address());
    auto ip_type = net::from_address(address);
    if (ip_type > http::origin_web_ui_allowed) {
      BOOST_LOG(info) << "Web UI: ["sv << address << "] -- denied"sv;
      response->write(SimpleWeb::StatusCode::client_error_forbidden);
      return false;
    }
    return true;
  }

  /**
   * @brief Authenticate the request.
   * @param response The HTTP response object.
   * @param request The HTTP request object.
   * @param needsRedirect Whether to redirect on failure.
   * @return True if authenticated, false otherwise.
   *
   * This function uses session cookies (if set) and ensures they have not expired.
   */
  bool authenticate(resp_https_t response, req_https_t request, bool needsRedirect = false) {
    if (!checkIPOrigin(response, request))
      return false;
    // If credentials not set, redirect to welcome.
    if (config::sunshine.username.empty()) {
      send_redirect(response, request, "/welcome");
      return false;
    }
    // Guard: on failure, redirect if requested.
    auto fg = util::fail_guard([&]() {
      if (needsRedirect) {
        std::string redir_path = "/login?redir=.";
        redir_path += request->path;
        send_redirect(response, request, redir_path.c_str());
      } else {
        send_unauthorized(response, request);
      }
    });
    if (sessionCookie.empty())
      return false;
    // Check for expiry
    if (std::chrono::steady_clock::now() - cookie_creation_time > SESSION_EXPIRE_DURATION) {
      sessionCookie.clear();
      return false;
    }
    auto cookies = request->header.find("cookie");
    if (cookies == request->header.end())
      return false;
    auto authCookie = getCookieValue(cookies->second, "auth");
    if (authCookie.empty() ||
        util::hex(crypto::hash(authCookie + config::sunshine.salt)).to_string() != sessionCookie)
      return false;
    fg.disable();
    return true;
  }

  /**
   * @brief Send a 404 Not Found response.
   * @param response The HTTP response object.
   * @param request The HTTP request object.
   */
  void not_found(resp_https_t response, [[maybe_unused]] req_https_t request) {
    constexpr SimpleWeb::StatusCode code = SimpleWeb::StatusCode::client_error_not_found;
    nlohmann::json tree;
    tree["status_code"] = static_cast<int>(code);
    tree["error"] = "Not Found";
    SimpleWeb::CaseInsensitiveMultimap headers;
    headers.emplace("Content-Type", "application/json");
<<<<<<< HEAD
=======
    headers.emplace("X-Frame-Options", "DENY");
    headers.emplace("Content-Security-Policy", "frame-ancestors 'none';");

>>>>>>> 35f0b308
    response->write(code, tree.dump(), headers);
  }

  /**
   * @brief Send a 400 Bad Request response.
   * @param response The HTTP response object.
   * @param request The HTTP request object.
   * @param error_message The error message.
   */
  void bad_request(resp_https_t response, [[maybe_unused]] req_https_t request, const std::string &error_message = "Bad Request") {
    constexpr SimpleWeb::StatusCode code = SimpleWeb::StatusCode::client_error_bad_request;
    nlohmann::json tree;
    tree["status_code"] = static_cast<int>(code);
    tree["status"] = false;
    tree["error"] = error_message;
    SimpleWeb::CaseInsensitiveMultimap headers;
    headers.emplace("Content-Type", "application/json");
<<<<<<< HEAD
=======
    headers.emplace("X-Frame-Options", "DENY");
    headers.emplace("Content-Security-Policy", "frame-ancestors 'none';");

>>>>>>> 35f0b308
    response->write(code, tree.dump(), headers);
  }


  /**
   * @brief Validate the request content type and send bad request when mismatch.
   * @param response The HTTP response object.
   * @param request The HTTP request object.
   * @param contentType The required content type.
   */
  bool validateContentType(resp_https_t response, req_https_t request, const std::string_view& contentType) {
    auto requestContentType = request->header.find("content-type");
    if (requestContentType == request->header.end()) {
      bad_request(response, request, "Content type not provided");
      return false;
    }

    if (requestContentType->second != contentType) {
      bad_request(response, request, "Content type mismatch");
      return false;
    }

    return true;
  }

  /**
   * @brief Validate the request content type and send bad request when mismatch.
   * @param response The HTTP response object.
   * @param request The HTTP request object.
   * @param contentType The expected content type
   */
  bool check_content_type(resp_https_t response, req_https_t request, const std::string_view &contentType) {
    auto requestContentType = request->header.find("content-type");
    if (requestContentType == request->header.end()) {
      bad_request(response, request, "Content type not provided");
      return false;
    }
    // Extract the media type part before any parameters (e.g., charset)
    std::string actualContentType = requestContentType->second;
    size_t semicolonPos = actualContentType.find(';');
    if (semicolonPos != std::string::npos) {
      actualContentType = actualContentType.substr(0, semicolonPos);
    }

    // Trim whitespace and convert to lowercase for case-insensitive comparison
    boost::algorithm::trim(actualContentType);
    boost::algorithm::to_lower(actualContentType);

    std::string expectedContentType(contentType);
    boost::algorithm::to_lower(expectedContentType);

    if (actualContentType != expectedContentType) {
      bad_request(response, request, "Content type mismatch");
      return false;
    }
    return true;
  }

  /**
   * @brief Get the index page.
   * @param response The HTTP response object.
   * @param request The HTTP request object.
   */
  void getIndexPage(resp_https_t response, req_https_t request) {
    if (!authenticate(response, request, true)) {
      return;
    }

    print_req(request);

    std::string content = file_handler::read_file(WEB_DIR "index.html");
<<<<<<< HEAD
    SimpleWeb::CaseInsensitiveMultimap headers {
      {"Content-Type", "text/html; charset=utf-8"}
    };
=======
    SimpleWeb::CaseInsensitiveMultimap headers;
    headers.emplace("Content-Type", "text/html; charset=utf-8");
    headers.emplace("X-Frame-Options", "DENY");
    headers.emplace("Content-Security-Policy", "frame-ancestors 'none';");
>>>>>>> 35f0b308
    response->write(content, headers);
  }

  /**
   * @brief Get the PIN page.
   * @param response The HTTP response object.
   * @param request The HTTP request object.
   */
  void getPinPage(resp_https_t response, req_https_t request) {
    if (!authenticate(response, request, true)) {
      return;
    }

    print_req(request);

    std::string content = file_handler::read_file(WEB_DIR "pin.html");
<<<<<<< HEAD
    SimpleWeb::CaseInsensitiveMultimap headers {
      {"Content-Type", "text/html; charset=utf-8"}
    };
=======
    SimpleWeb::CaseInsensitiveMultimap headers;
    headers.emplace("Content-Type", "text/html; charset=utf-8");
    headers.emplace("X-Frame-Options", "DENY");
    headers.emplace("Content-Security-Policy", "frame-ancestors 'none';");
>>>>>>> 35f0b308
    response->write(content, headers);
  }

  /**
   * @brief Get the apps page.
   * @param response The HTTP response object.
   * @param request The HTTP request object.
   */
  void getAppsPage(resp_https_t response, req_https_t request) {
    if (!authenticate(response, request, true)) {
      return;
    }

    print_req(request);

    std::string content = file_handler::read_file(WEB_DIR "apps.html");
<<<<<<< HEAD
    SimpleWeb::CaseInsensitiveMultimap headers {
      {"Content-Type", "text/html; charset=utf-8"},
      {"Access-Control-Allow-Origin", "https://images.igdb.com/"}
    };
=======
    SimpleWeb::CaseInsensitiveMultimap headers;
    headers.emplace("Content-Type", "text/html; charset=utf-8");
    headers.emplace("X-Frame-Options", "DENY");
    headers.emplace("Content-Security-Policy", "frame-ancestors 'none';");
    headers.emplace("Access-Control-Allow-Origin", "https://images.igdb.com/");
>>>>>>> 35f0b308
    response->write(content, headers);
  }

  /**
   * @brief Get the clients page.
   * @param response The HTTP response object.
   * @param request The HTTP request object.
   */
  void getClientsPage(resp_https_t response, req_https_t request) {
    if (!authenticate(response, request, true)) {
      return;
    }

    print_req(request);

    std::string content = file_handler::read_file(WEB_DIR "clients.html");
<<<<<<< HEAD
    SimpleWeb::CaseInsensitiveMultimap headers {
      {"Content-Type", "text/html; charset=utf-8"}
    };
=======
    SimpleWeb::CaseInsensitiveMultimap headers;
    headers.emplace("Content-Type", "text/html; charset=utf-8");
    headers.emplace("X-Frame-Options", "DENY");
    headers.emplace("Content-Security-Policy", "frame-ancestors 'none';");
>>>>>>> 35f0b308
    response->write(content, headers);
  }

  /**
   * @brief Get the configuration page.
   * @param response The HTTP response object.
   * @param request The HTTP request object.
   */
  void getConfigPage(resp_https_t response, req_https_t request) {
    if (!authenticate(response, request, true)) {
      return;
    }

    print_req(request);

    std::string content = file_handler::read_file(WEB_DIR "config.html");
<<<<<<< HEAD
    SimpleWeb::CaseInsensitiveMultimap headers {
      {"Content-Type", "text/html; charset=utf-8"}
    };
=======
    SimpleWeb::CaseInsensitiveMultimap headers;
    headers.emplace("Content-Type", "text/html; charset=utf-8");
    headers.emplace("X-Frame-Options", "DENY");
    headers.emplace("Content-Security-Policy", "frame-ancestors 'none';");
>>>>>>> 35f0b308
    response->write(content, headers);
  }

  /**
   * @brief Get the password page.
   * @param response The HTTP response object.
   * @param request The HTTP request object.
   */
  void getPasswordPage(resp_https_t response, req_https_t request) {
    if (!authenticate(response, request, true)) {
      return;
    }

    print_req(request);

    std::string content = file_handler::read_file(WEB_DIR "password.html");
<<<<<<< HEAD
    SimpleWeb::CaseInsensitiveMultimap headers {
      {"Content-Type", "text/html; charset=utf-8"}
    };
    response->write(content, headers);
  }

  /**
   * @brief Get the login page.
   * @param response The HTTP response object.
   * @param request The HTTP request object.
   *
   * @todo Combine this function with getWelcomePage if appropriate.
   */
  void getLoginPage(resp_https_t response, req_https_t request) {
    if (!checkIPOrigin(response, request)) {
      return;
    }

    if (config::sunshine.username.empty()) {
      send_redirect(response, request, "/welcome");
      return;
    }

    std::string content = file_handler::read_file(WEB_DIR "login.html");
    SimpleWeb::CaseInsensitiveMultimap headers {
      {"Content-Type", "text/html; charset=utf-8"}
    };
=======
    SimpleWeb::CaseInsensitiveMultimap headers;
    headers.emplace("Content-Type", "text/html; charset=utf-8");
    headers.emplace("X-Frame-Options", "DENY");
    headers.emplace("Content-Security-Policy", "frame-ancestors 'none';");
>>>>>>> 35f0b308
    response->write(content, headers);
  }

  /**
   * @brief Get the welcome page.
   * @param response The HTTP response object.
   * @param request The HTTP request object.
   */
  void getWelcomePage(resp_https_t response, req_https_t request) {
    print_req(request);

    if (!config::sunshine.username.empty()) {
      send_redirect(response, request, "/");
      return;
    }

    std::string content = file_handler::read_file(WEB_DIR "welcome.html");
<<<<<<< HEAD
    SimpleWeb::CaseInsensitiveMultimap headers {
      {"Content-Type", "text/html; charset=utf-8"}
    };
=======
    SimpleWeb::CaseInsensitiveMultimap headers;
    headers.emplace("Content-Type", "text/html; charset=utf-8");
    headers.emplace("X-Frame-Options", "DENY");
    headers.emplace("Content-Security-Policy", "frame-ancestors 'none';");
>>>>>>> 35f0b308
    response->write(content, headers);
  }

  /**
   * @brief Get the troubleshooting page.
   * @param response The HTTP response object.
   * @param request The HTTP request object.
   */
  void getTroubleshootingPage(resp_https_t response, req_https_t request) {
    if (!authenticate(response, request, true)) {
      return;
    }

    print_req(request);

    std::string content = file_handler::read_file(WEB_DIR "troubleshooting.html");
<<<<<<< HEAD
    SimpleWeb::CaseInsensitiveMultimap headers {
      {"Content-Type", "text/html; charset=utf-8"}
    };
=======
    SimpleWeb::CaseInsensitiveMultimap headers;
    headers.emplace("Content-Type", "text/html; charset=utf-8");
    headers.emplace("X-Frame-Options", "DENY");
    headers.emplace("Content-Security-Policy", "frame-ancestors 'none';");
>>>>>>> 35f0b308
    response->write(content, headers);
  }

  /**
   * @brief Get the favicon image.
   * @param response The HTTP response object.
   * @param request The HTTP request object.
   */
  void getFaviconImage(resp_https_t response, req_https_t request) {
    print_req(request);

<<<<<<< HEAD
    std::ifstream in(WEB_DIR "images/apollo.ico", std::ios::binary);
    SimpleWeb::CaseInsensitiveMultimap headers {
      {"Content-Type", "image/x-icon"}
    };
=======
    std::ifstream in(WEB_DIR "images/sunshine.ico", std::ios::binary);
    SimpleWeb::CaseInsensitiveMultimap headers;
    headers.emplace("Content-Type", "image/x-icon");
    headers.emplace("X-Frame-Options", "DENY");
    headers.emplace("Content-Security-Policy", "frame-ancestors 'none';");
>>>>>>> 35f0b308
    response->write(SimpleWeb::StatusCode::success_ok, in, headers);
  }

  /**
   * @brief Get the Apollo logo image.
   * @param response The HTTP response object.
   * @param request The HTTP request object.
   *
   * @todo combine function with getFaviconImage and possibly getNodeModules
   * @todo use mime_types map
   */
  void getApolloLogoImage(resp_https_t response, req_https_t request) {
    print_req(request);

<<<<<<< HEAD
    std::ifstream in(WEB_DIR "images/logo-apollo-45.png", std::ios::binary);
    SimpleWeb::CaseInsensitiveMultimap headers {
      {"Content-Type", "image/png"}
    };
=======
    std::ifstream in(WEB_DIR "images/logo-sunshine-45.png", std::ios::binary);
    SimpleWeb::CaseInsensitiveMultimap headers;
    headers.emplace("Content-Type", "image/png");
    headers.emplace("X-Frame-Options", "DENY");
    headers.emplace("Content-Security-Policy", "frame-ancestors 'none';");
>>>>>>> 35f0b308
    response->write(SimpleWeb::StatusCode::success_ok, in, headers);
  }

  /**
   * @brief Check if a path is a child of another path.
   * @param base The base path.
   * @param query The path to check.
   * @return True if the path is a child of the base path, false otherwise.
   */
  bool isChildPath(fs::path const &base, fs::path const &query) {
    auto relPath = fs::relative(base, query);
    return *(relPath.begin()) != fs::path("..");
  }

  /**
   * @brief Get an asset from the node_modules directory.
   * @param response The HTTP response object.
   * @param request The HTTP request object.
   */
  void getNodeModules(resp_https_t response, req_https_t request) {
    print_req(request);

    fs::path webDirPath(WEB_DIR);
    fs::path nodeModulesPath(webDirPath / "assets");

    // .relative_path is needed to shed any leading slash that might exist in the request path
    auto filePath = fs::weakly_canonical(webDirPath / fs::path(request->path).relative_path());

    // Don't do anything if file does not exist or is outside the assets directory
    if (!isChildPath(filePath, nodeModulesPath)) {
      BOOST_LOG(warning) << "Someone requested a path " << filePath << " that is outside the assets folder";
      bad_request(response, request);
      return;
    }

    if (!fs::exists(filePath)) {
      not_found(response, request);
      return;
    }

    auto relPath = fs::relative(filePath, webDirPath);
    // get the mime type from the file extension mime_types map
    // remove the leading period from the extension
    auto mimeType = mime_types.find(relPath.extension().string().substr(1));
    if (mimeType == mime_types.end()) {
      bad_request(response, request);
      return;
    }
    SimpleWeb::CaseInsensitiveMultimap headers;
    headers.emplace("Content-Type", mimeType->second);
    headers.emplace("X-Frame-Options", "DENY");
    headers.emplace("Content-Security-Policy", "frame-ancestors 'none';");
    std::ifstream in(filePath.string(), std::ios::binary);
    response->write(SimpleWeb::StatusCode::success_ok, in, headers);
  }

  /**
   * @brief Get the list of available applications.
   * @param response The HTTP response object.
   * @param request The HTTP request object.
   *
   * @api_examples{/api/apps| GET| null}
   */
  void getApps(resp_https_t response, req_https_t request) {
    if (!authenticate(response, request)) {
      return;
    }

    print_req(request);

    try {
      std::string content = file_handler::read_file(config::stream.file_apps.c_str());
      nlohmann::json file_tree = nlohmann::json::parse(content);

      file_tree["current_app"] = proc::proc.get_running_app_uuid();
      file_tree["host_uuid"] = http::unique_id;
      file_tree["host_name"] = config::nvhttp.sunshine_name;

      send_response(response, file_tree);
    } catch (std::exception &e) {
      BOOST_LOG(warning) << "GetApps: "sv << e.what();
      bad_request(response, request, e.what());
    }
  }

  /**
   * @brief Save an application. To save a new application the UUID must be empty.
   *        To update an existing application, you must provide the current UUID of the application.
   * @param response The HTTP response object.
   * @param request The HTTP request object.
   * The body for the post request should be JSON serialized in the following format:
   * @code{.json}
   * {
   *   "name": "Application Name",
   *   "output": "Log Output Path",
   *   "cmd": "Command to run the application",
   *   "exclude-global-prep-cmd": false,
   *   "elevated": false,
   *   "auto-detach": true,
   *   "wait-all": true,
   *   "exit-timeout": 5,
   *   "prep-cmd": [
   *     {
   *       "do": "Command to prepare",
   *       "undo": "Command to undo preparation",
   *       "elevated": false
   *     }
   *   ],
   *   "detached": [
   *     "Detached command"
   *   ],
   *   "image-path": "Full path to the application image. Must be a png file.",
   *   "uuid": "aaaa-bbbb"
   * }
   * @endcode
   *
   * @api_examples{/api/apps| POST| {"name":"Hello, World!","uuid": "aaaa-bbbb"}}
   */
  void saveApp(resp_https_t response, req_https_t request) {
<<<<<<< HEAD
    if (!authenticate(response, request) || !validateContentType(response, request, "application/json"sv)) {
=======
    if (!check_content_type(response, request, "application/json")) {
      return;
    }
    if (!authenticate(response, request)) {
>>>>>>> 35f0b308
      return;
    }

    print_req(request);

    std::stringstream ss;
    ss << request->content.rdbuf();

    BOOST_LOG(info) << config::stream.file_apps;
    try {
      // TODO: Input Validation

      // Read the input JSON from the request body.
      nlohmann::json inputTree = nlohmann::json::parse(ss.str());

      // Read the existing apps file.
      std::string content = file_handler::read_file(config::stream.file_apps.c_str());
      nlohmann::json fileTree = nlohmann::json::parse(content);

      // Migrate/merge the new app into the file tree.
      proc::migrate_apps(&fileTree, &inputTree);

      // Write the updated file tree back to disk.
      file_handler::write_file(config::stream.file_apps.c_str(), fileTree.dump(4));
      proc::refresh(config::stream.file_apps);

      // Prepare and send the output response.
      nlohmann::json outputTree;
      outputTree["status"] = true;
      send_response(response, outputTree);
    }
    catch (std::exception &e) {
      BOOST_LOG(warning) << "SaveApp: "sv << e.what();
      bad_request(response, request, e.what());
    }
  }

  /**
   * @brief Close the currently running application.
   * @param response The HTTP response object.
   * @param request The HTTP request object.
   *
   * @api_examples{/api/apps/close| POST| null}
   */
  void closeApp(resp_https_t response, req_https_t request) {
    if (!check_content_type(response, request, "application/json")) {
      return;
    }
    if (!authenticate(response, request)) {
      return;
    }

    print_req(request);

    proc::proc.terminate();
    nlohmann::json output_tree;
    output_tree["status"] = true;
    send_response(response, output_tree);
  }

  /**
   * @brief Reorder applications.
   * @param response The HTTP response object.
   * @param request The HTTP request object.
   *
   * @api_examples{/api/apps/reorder| POST| {"order": ["aaaa-bbbb", "cccc-dddd"]}}
   */
<<<<<<< HEAD
  void reorderApps(resp_https_t response, req_https_t request) {
    if (!authenticate(response, request) || !validateContentType(response, request, "application/json"sv)) {
=======
  void deleteApp(resp_https_t response, req_https_t request) {
    if (!check_content_type(response, request, "application/json")) {
      return;
    }
    if (!authenticate(response, request)) {
>>>>>>> 35f0b308
      return;
    }

    print_req(request);

    try {
      std::stringstream ss;
      ss << request->content.rdbuf();

      nlohmann::json input_tree = nlohmann::json::parse(ss.str());
      nlohmann::json output_tree;

      // Read the existing apps file.
      std::string content = file_handler::read_file(config::stream.file_apps.c_str());
      nlohmann::json fileTree = nlohmann::json::parse(content);

      // Get the desired order of UUIDs from the request.
      if (!input_tree.contains("order") || !input_tree["order"].is_array()) {
        throw std::runtime_error("Missing or invalid 'order' array in request body");
      }
      const auto& order_uuids_json = input_tree["order"];

      // Get the original apps array from the fileTree.
      // Default to an empty array if "apps" key is missing or if it's present but not an array (after logging an error).
      nlohmann::json original_apps_list = nlohmann::json::array();
      if (fileTree.contains("apps")) {
        if (fileTree["apps"].is_array()) {
          original_apps_list = fileTree["apps"];
        } else {
          // "apps" key exists but is not an array. This is a malformed state.
          BOOST_LOG(error) << "ReorderApps: 'apps' key in apps configuration file ('" << config::stream.file_apps
                           << "') is present but not an array.";
          throw std::runtime_error("'apps' in file is not an array, cannot reorder.");
        }
      } else {
        // "apps" key is missing. Treat as an empty list. Reordering an empty list is valid.
        BOOST_LOG(debug) << "ReorderApps: 'apps' key missing in apps configuration file ('" << config::stream.file_apps
                         << "'). Treating as an empty list for reordering.";
        // original_apps_list is already an empty array, so no specific action needed here.
      }

      nlohmann::json reordered_apps_list = nlohmann::json::array();
      std::vector<bool> item_moved(original_apps_list.size(), false);

      // Phase 1: Place apps according to the 'order' array from the request.
      // Iterate through the desired order of UUIDs.
      for (const auto& uuid_json_value : order_uuids_json) {
        if (!uuid_json_value.is_string()) {
          BOOST_LOG(warning) << "ReorderApps: Encountered a non-string UUID in the 'order' array. Skipping this entry.";
          continue;
        }
        std::string target_uuid = uuid_json_value.get<std::string>();
        bool found_match_for_ordered_uuid = false;

        // Find the first unmoved app in the original list that matches the current target_uuid.
        for (size_t i = 0; i < original_apps_list.size(); ++i) {
          if (item_moved[i]) {
            continue; // This specific app object has already been placed.
          }

          const auto& app_item = original_apps_list[i];
          // Ensure the app item is an object and has a UUID to match against.
          if (app_item.is_object() && app_item.contains("uuid") && app_item["uuid"].is_string()) {
            if (app_item["uuid"].get<std::string>() == target_uuid) {
              reordered_apps_list.push_back(app_item); // Add the found app object to the new list.
              item_moved[i] = true;                    // Mark this specific object as moved.
              found_match_for_ordered_uuid = true;
              break; // Found an app for this UUID, move to the next UUID in the 'order' array.
            }
          }
        }

        if (!found_match_for_ordered_uuid) {
          // This means a UUID specified in the 'order' array was not found in the original_apps_list
          // among the currently available (unmoved) app objects.
          // Per instruction "If the uuid is missing from the original json file, omit it."
          BOOST_LOG(debug) << "ReorderApps: UUID '" << target_uuid << "' from 'order' array not found in available apps list or its matching app was already processed. Omitting.";
        }
      }

      // Phase 2: Append any remaining apps from the original list that were not explicitly ordered.
      // These are app objects that were not marked 'item_moved' in Phase 1.
      for (size_t i = 0; i < original_apps_list.size(); ++i) {
        if (!item_moved[i]) {
          reordered_apps_list.push_back(original_apps_list[i]);
        }
      }

      // Update the fileTree with the new, reordered list of apps.
      fileTree["apps"] = reordered_apps_list;

      // Write the modified fileTree back to the apps configuration file.
      file_handler::write_file(config::stream.file_apps.c_str(), fileTree.dump(4));

      // Notify relevant parts of the system that the apps configuration has changed.
      proc::refresh(config::stream.file_apps);

      output_tree["status"] = true;
      send_response(response, output_tree);
    } catch (std::exception &e) {
      BOOST_LOG(warning) << "ReorderApps: "sv << e.what();
      bad_request(response, request, e.what());
    }
  }

  /**
   * @brief Delete an application.
   * @param response The HTTP response object.
   * @param request The HTTP request object.
   *
   * @api_examples{/api/apps/delete | POST| { uuid: 'aaaa-bbbb' }}
   */
  void deleteApp(resp_https_t response, req_https_t request) {
    if (!authenticate(response, request) || !validateContentType(response, request, "application/json"sv)) {
      return;
    }

    print_req(request);

    try {
      std::stringstream ss;
      ss << request->content.rdbuf();
      nlohmann::json input_tree = nlohmann::json::parse(ss.str());

      // Check for required uuid field in body
      if (!input_tree.contains("uuid") || !input_tree["uuid"].is_string()) {
        bad_request(response, request, "Missing or invalid uuid in request body");
        return;
      }
      auto uuid = input_tree["uuid"].get<std::string>();

      // Read the apps file into a nlohmann::json object.
      std::string content = file_handler::read_file(config::stream.file_apps.c_str());
      nlohmann::json fileTree = nlohmann::json::parse(content);

      // Remove any app with the matching uuid directly from the "apps" array.
      if (fileTree.contains("apps") && fileTree["apps"].is_array()) {
        auto& apps = fileTree["apps"];
        apps.erase(
          std::remove_if(apps.begin(), apps.end(), [&uuid](const nlohmann::json& app) {
            return app.value("uuid", "") == uuid;
          }),
          apps.end()
        );
      }

      // Write the updated JSON back to the file.
      file_handler::write_file(config::stream.file_apps.c_str(), fileTree.dump(4));
      proc::refresh(config::stream.file_apps);

      // Prepare and send the response.
      nlohmann::json outputTree;
      outputTree["status"] = true;
      send_response(response, outputTree);
    }
    catch (std::exception &e) {
      BOOST_LOG(warning) << "DeleteApp: "sv << e.what();
      bad_request(response, request, e.what());
    }
  }

  /**
   * @brief Get the list of paired clients.
   * @param response The HTTP response object.
   * @param request The HTTP request object.
   *
   * @api_examples{/api/clients/list| GET| null}
   */
  void getClients(resp_https_t response, req_https_t request) {
    if (!authenticate(response, request)) {
      return;
    }

    print_req(request);

    nlohmann::json named_certs = nvhttp::get_all_clients();
    nlohmann::json output_tree;
    output_tree["named_certs"] = named_certs;
#ifdef _WIN32
    output_tree["platform"] = "windows";
#endif
    output_tree["status"] = true;
    send_response(response, output_tree);
  }

  /**
   * @brief Update client information.
   * @param response The HTTP response object.
   * @param request The HTTP request object.
   *
   * The body for the POST request should be JSON serialized in the following format:
   * @code{.json}
   * {
   *   "uuid": "<uuid>",
   *   "name": "<Friendly Name>",
   *   "display_mode": "1920x1080x59.94",
   *   "do": [ { "cmd": "<command>", "elevated": false }, ... ],
   *   "undo": [ { "cmd": "<command>", "elevated": false }, ... ],
   *   "perm": <uint32_t>
   * }
   * @endcode
   */
  void updateClient(resp_https_t response, req_https_t request) {
    if (!authenticate(response, request) || !validateContentType(response, request, "application/json"sv)) {
      return;
    }

    print_req(request);

    std::stringstream ss;
    ss << request->content.rdbuf();
    try {
      nlohmann::json input_tree = nlohmann::json::parse(ss.str());
      nlohmann::json output_tree;
      std::string uuid = input_tree.value("uuid", "");
      std::string name = input_tree.value("name", "");
      std::string display_mode = input_tree.value("display_mode", "");
      bool enable_legacy_ordering = input_tree.value("enable_legacy_ordering", true);
      bool allow_client_commands = input_tree.value("allow_client_commands", true);
      bool always_use_virtual_display = input_tree.value("always_use_virtual_display", false);
      auto do_cmds = nvhttp::extract_command_entries(input_tree, "do");
      auto undo_cmds = nvhttp::extract_command_entries(input_tree, "undo");
      auto perm = static_cast<crypto::PERM>(input_tree.value("perm", static_cast<uint32_t>(crypto::PERM::_no)) & static_cast<uint32_t>(crypto::PERM::_all));
      output_tree["status"] = nvhttp::update_device_info(
        uuid,
        name,
        display_mode,
        do_cmds,
        undo_cmds,
        perm,
        enable_legacy_ordering,
        allow_client_commands,
        always_use_virtual_display
      );
      send_response(response, output_tree);
    } catch (std::exception &e) {
      BOOST_LOG(warning) << "Update Client: "sv << e.what();
      bad_request(response, request, e.what());
    }
  }

  /**
   * @brief Unpair a client.
   * @param response The HTTP response object.
   * @param request The HTTP request object.
   *
   * The body for the POST request should be JSON serialized in the following format:
   * @code{.json}
   * {
   *  "uuid": "<uuid>"
   * }
   * @endcode
   *
   * @api_examples{/api/clients/unpair| POST| {"uuid":"1234"}}
   */
  void unpair(resp_https_t response, req_https_t request) {
<<<<<<< HEAD
    if (!authenticate(response, request) || !validateContentType(response, request, "application/json"sv)) {
=======
    if (!check_content_type(response, request, "application/json")) {
      return;
    }
    if (!authenticate(response, request)) {
>>>>>>> 35f0b308
      return;
    }

    print_req(request);

    std::stringstream ss;
    ss << request->content.rdbuf();
    try {
      nlohmann::json input_tree = nlohmann::json::parse(ss.str());
      nlohmann::json output_tree;
      std::string uuid = input_tree.value("uuid", "");
      output_tree["status"] = nvhttp::unpair_client(uuid);
      send_response(response, output_tree);
    } catch (std::exception &e) {
      BOOST_LOG(warning) << "Unpair: "sv << e.what();
      bad_request(response, request, e.what());
    }
  }

  /**
   * @brief Unpair all clients.
   * @param response The HTTP response object.
   * @param request The HTTP request object.
   *
   * @api_examples{/api/clients/unpair-all| POST| null}
   */
  void unpairAll(resp_https_t response, req_https_t request) {
    if (!check_content_type(response, request, "application/json")) {
      return;
    }
    if (!authenticate(response, request)) {
      return;
    }

    print_req(request);

    nvhttp::erase_all_clients();
    proc::proc.terminate();
    nlohmann::json output_tree;
    output_tree["status"] = true;
    send_response(response, output_tree);
  }

  /**
   * @brief Get the configuration settings.
   * @param response The HTTP response object.
   * @param request The HTTP request object.
   */
  void getConfig(resp_https_t response, req_https_t request) {
    if (!authenticate(response, request)) {
      return;
    }

    print_req(request);

    nlohmann::json output_tree;
    output_tree["status"] = true;
    output_tree["platform"] = SUNSHINE_PLATFORM;
<<<<<<< HEAD
    output_tree["version"] = PROJECT_VER;
#ifdef _WIN32
    output_tree["vdisplayStatus"] = (int)proc::vDisplayDriverStatus;
#endif
=======
    output_tree["version"] = PROJECT_VERSION;

>>>>>>> 35f0b308
    auto vars = config::parse_config(file_handler::read_file(config::sunshine.config_file.c_str()));
    for (auto &[name, value] : vars) {
      output_tree[name] = value;
    }
    send_response(response, output_tree);
  }

  /**
   * @brief Get the locale setting.
   * @param response The HTTP response object.
   * @param request The HTTP request object.
   *
   * @api_examples{/api/configLocale| GET| null}
   */
  void getLocale(resp_https_t response, req_https_t request) {
    print_req(request);

    nlohmann::json output_tree;
    output_tree["status"] = true;
    output_tree["locale"] = config::sunshine.locale;
    send_response(response, output_tree);
  }

  /**
   * @brief Save the configuration settings.
   * @param response The HTTP response object.
   * @param request The HTTP request object.
   * The body for the post request should be JSON serialized in the following format:
   * @code{.json}
   * {
   *   "key": "value"
   * }
   * @endcode
   *
   * @attention{It is recommended to ONLY save the config settings that differ from the default behavior.}
   *
   * @api_examples{/api/config| POST| {"key":"value"}}
   */
  void saveConfig(resp_https_t response, req_https_t request) {
<<<<<<< HEAD
    if (!authenticate(response, request) || !validateContentType(response, request, "application/json"sv)) {
=======
    if (!check_content_type(response, request, "application/json")) {
      return;
    }
    if (!authenticate(response, request)) {
>>>>>>> 35f0b308
      return;
    }

    print_req(request);

    std::stringstream ss;
    ss << request->content.rdbuf();
    try {
      // TODO: Input Validation
      std::stringstream config_stream;
      nlohmann::json output_tree;
      nlohmann::json input_tree = nlohmann::json::parse(ss);
      for (const auto &[k, v] : input_tree.items()) {
        if (v.is_null() || (v.is_string() && v.get<std::string>().empty())) {
          continue;
        }

        // v.dump() will dump valid json, which we do not want for strings in the config right now
        // we should migrate the config file to straight json and get rid of all this nonsense
        config_stream << k << " = " << (v.is_string() ? v.get<std::string>() : v.dump()) << std::endl;
      }
      file_handler::write_file(config::sunshine.config_file.c_str(), config_stream.str());
      output_tree["status"] = true;
      send_response(response, output_tree);
    } catch (std::exception &e) {
      BOOST_LOG(warning) << "SaveConfig: "sv << e.what();
      bad_request(response, request, e.what());
    }
  }

  /**
   * @brief Upload a cover image.
   * @param response The HTTP response object.
   * @param request The HTTP request object.
   *
   * @api_examples{/api/covers/upload| POST| {"key":"igdb_1234","url":"https://images.igdb.com/igdb/image/upload/t_cover_big_2x/abc123.png"}}
   */
  void uploadCover(resp_https_t response, req_https_t request) {
<<<<<<< HEAD
    if (!authenticate(response, request) || !validateContentType(response, request, "application/json"sv)) {
=======
    if (!check_content_type(response, request, "application/json")) {
      return;
    }
    if (!authenticate(response, request)) {
>>>>>>> 35f0b308
      return;
    }

    std::stringstream ss;

    ss << request->content.rdbuf();
    try {
      nlohmann::json input_tree = nlohmann::json::parse(ss.str());
      nlohmann::json output_tree;
      std::string key = input_tree.value("key", "");
      if (key.empty()) {
        bad_request(response, request, "Cover key is required");
        return;
      }
      std::string url = input_tree.value("url", "");
      const std::string coverdir = platf::appdata().string() + "/covers/";
      file_handler::make_directory(coverdir);
      std::string path = coverdir + http::url_escape(key) + ".png";
      if (!url.empty()) {
        if (http::url_get_host(url) != "images.igdb.com") {
          bad_request(response, request, "Only images.igdb.com is allowed");
          return;
        }
        if (!http::download_file(url, path)) {
          bad_request(response, request, "Failed to download cover");
          return;
        }
      } else {
        auto data = SimpleWeb::Crypto::Base64::decode(input_tree.value("data", ""));
        std::ofstream imgfile(path);
        imgfile.write(data.data(), static_cast<int>(data.size()));
      }
      output_tree["status"] = true;
      output_tree["path"] = path;
      send_response(response, output_tree);
    } catch (std::exception &e) {
      BOOST_LOG(warning) << "UploadCover: "sv << e.what();
      bad_request(response, request, e.what());
    }
  }

  /**
   * @brief Get the logs from the log file.
   * @param response The HTTP response object.
   * @param request The HTTP request object.
   *
   * @api_examples{/api/logs| GET| null}
   */
  void getLogs(resp_https_t response, req_https_t request) {
    if (!authenticate(response, request)) {
      return;
    }

    print_req(request);
    std::string content = file_handler::read_file(config::sunshine.log_file.c_str());
    SimpleWeb::CaseInsensitiveMultimap headers;
<<<<<<< HEAD
    std::string contentType = "text/plain";
  #ifdef _WIN32
    contentType += "; charset=";
    contentType += currentCodePageToCharset();
  #endif
    headers.emplace("Content-Type", contentType);
=======
    headers.emplace("Content-Type", "text/plain");
    headers.emplace("X-Frame-Options", "DENY");
    headers.emplace("Content-Security-Policy", "frame-ancestors 'none';");
>>>>>>> 35f0b308
    response->write(SimpleWeb::StatusCode::success_ok, content, headers);
  }

  /**
   * @brief Update existing credentials.
   * @param response The HTTP response object.
   * @param request The HTTP request object.
   *
   * The body for the POST request should be JSON serialized in the following format:
   * @code{.json}
   * {
   *   "currentUsername": "Current Username",
   *   "currentPassword": "Current Password",
   *   "newUsername": "New Username",
   *   "newPassword": "New Password",
   *   "confirmNewPassword": "Confirm New Password"
   * }
   * @endcode
   *
   * @api_examples{/api/password| POST| {"currentUsername":"admin","currentPassword":"admin","newUsername":"admin","newPassword":"admin","confirmNewPassword":"admin"}}
   */
  void savePassword(resp_https_t response, req_https_t request) {
<<<<<<< HEAD
    if ((!config::sunshine.username.empty() && !authenticate(response, request)) || !validateContentType(response, request, "application/json"sv))
=======
    if (!check_content_type(response, request, "application/json")) {
      return;
    }
    if (!config::sunshine.username.empty() && !authenticate(response, request)) {
>>>>>>> 35f0b308
      return;
    print_req(request);
    std::vector<std::string> errors;
    std::stringstream ss;
    ss << request->content.rdbuf();
    try {
      nlohmann::json input_tree = nlohmann::json::parse(ss.str());
      nlohmann::json output_tree;
      std::string username = input_tree.value("currentUsername", "");
      std::string newUsername = input_tree.value("newUsername", "");
      std::string password = input_tree.value("currentPassword", "");
      std::string newPassword = input_tree.value("newPassword", "");
      std::string confirmPassword = input_tree.value("confirmNewPassword", "");
      if (newUsername.empty())
        newUsername = username;
      if (newUsername.empty()) {
        errors.push_back("Invalid Username");
      } else {
        auto hash = util::hex(crypto::hash(password + config::sunshine.salt)).to_string();
        if (config::sunshine.username.empty() ||
            (boost::iequals(username, config::sunshine.username) && hash == config::sunshine.password)) {
          if (newPassword.empty() || newPassword != confirmPassword)
            errors.push_back("Password Mismatch");
          else {
            http::save_user_creds(config::sunshine.credentials_file, newUsername, newPassword);
            http::reload_user_creds(config::sunshine.credentials_file);
            sessionCookie.clear(); // force re-login
            output_tree["status"] = true;
          }
        } else {
          errors.push_back("Invalid Current Credentials");
        }
      }
      if (!errors.empty()) {
        std::string error = std::accumulate(errors.begin(), errors.end(), std::string(),
                                              [](const std::string &a, const std::string &b) {
                                                return a.empty() ? b : a + ", " + b;
                                              });
        bad_request(response, request, error);
        return;
      }
      send_response(response, output_tree);
    } catch (std::exception &e) {
      BOOST_LOG(warning) << "SavePassword: "sv << e.what();
      bad_request(response, request, e.what());
    }
  }

  /**
   * @brief Get a one-time password (OTP).
   * @param response The HTTP response object.
   * @param request The HTTP request object.
   *
   * @api_examples{/api/otp| GET| null}
   */
  void getOTP(resp_https_t response, req_https_t request) {
    if (!authenticate(response, request) || !validateContentType(response, request, "application/json"sv)) {
      return;
    }

    print_req(request);

    nlohmann::json output_tree;
    try {
      std::stringstream ss;
      ss << request->content.rdbuf();
      nlohmann::json input_tree = nlohmann::json::parse(ss.str());

      std::string passphrase = input_tree.value("passphrase", "");
      if (passphrase.empty())
        throw std::runtime_error("Passphrase not provided!");
      if (passphrase.size() < 4)
        throw std::runtime_error("Passphrase too short!");

      std::string deviceName = input_tree.value("deviceName", "");
      output_tree["otp"] = nvhttp::request_otp(passphrase, deviceName);
      output_tree["ip"] = platf::get_local_ip_for_gateway();
      output_tree["name"] = config::nvhttp.sunshine_name;
      output_tree["status"] = true;
      output_tree["message"] = "OTP created, effective within 3 minutes.";
      send_response(response, output_tree);
    } catch (std::exception &e) {
      BOOST_LOG(warning) << "OTP creation failed: "sv << e.what();
      bad_request(response, request, e.what());
    }
  }

  /**
   * @brief Send a PIN code to the host.
   * @param response The HTTP response object.
   * @param request The HTTP request object.
   *
   * The body for the POST request should be JSON serialized in the following format:
   * @code{.json}
   * {
   *   "pin": "<pin>",
   *   "name": "Friendly Client Name"
   * }
   * @endcode
   *
   * @api_examples{/api/pin| POST| {"pin":"1234","name":"My PC"}}
   */
  void savePin(resp_https_t response, req_https_t request) {
<<<<<<< HEAD
    if (!authenticate(response, request) || !validateContentType(response, request, "application/json"sv)) {
=======
    if (!check_content_type(response, request, "application/json")) {
      return;
    }
    if (!authenticate(response, request)) {
>>>>>>> 35f0b308
      return;
    }

    print_req(request);

    try {
      std::stringstream ss;
      ss << request->content.rdbuf();
      nlohmann::json input_tree = nlohmann::json::parse(ss.str());
      nlohmann::json output_tree;
      std::string pin = input_tree.value("pin", "");
      std::string name = input_tree.value("name", "");
      output_tree["status"] = nvhttp::pin(pin, name);
      send_response(response, output_tree);
    } catch (std::exception &e) {
      BOOST_LOG(warning) << "SavePin: "sv << e.what();
      bad_request(response, request, e.what());
    }
  }

  /**
   * @brief Reset the display device persistence.
   * @param response The HTTP response object.
   * @param request The HTTP request object.
   *
   * @api_examples{/api/reset-display-device-persistence| POST| null}
   */
  void resetDisplayDevicePersistence(resp_https_t response, req_https_t request) {
    if (!check_content_type(response, request, "application/json")) {
      return;
    }
    if (!authenticate(response, request)) {
      return;
    }

    print_req(request);

    nlohmann::json output_tree;
    output_tree["status"] = display_device::reset_persistence();
    send_response(response, output_tree);
  }

  /**
   * @brief Restart Apollo.
   * @param response The HTTP response object.
   * @param request The HTTP request object.
   *
   * @api_examples{/api/restart| POST| null}
   */
  void restart(resp_https_t response, req_https_t request) {
    if (!check_content_type(response, request, "application/json")) {
      return;
    }
    if (!authenticate(response, request)) {
      return;
    }

    print_req(request);

    proc::proc.terminate();

    // We may not return from this call
    platf::restart();
  }

  /**
   * @brief Quit Apollo.
   * @param response The HTTP response object.
   * @param request The HTTP request object.
   *
   * On Windows, if running in a service, a special shutdown code is returned.
   */
  void quit(resp_https_t response, req_https_t request) {
    if (!authenticate(response, request)) {
      return;
    }

    print_req(request);

    BOOST_LOG(warning) << "Requested quit from config page!"sv;

    proc::proc.terminate();

#ifdef _WIN32
    if (GetConsoleWindow() == NULL) {
      lifetime::exit_sunshine(ERROR_SHUTDOWN_IN_PROGRESS, true);
    } else
#endif
    {
      lifetime::exit_sunshine(0, true);
    }
    // If exit fails, write a response after 5 seconds.
    std::thread write_resp([response]{
      std::this_thread::sleep_for(5s);
      response->write();
    });
    write_resp.detach();
  }

  /**
   * @brief Launch an application.
   * @param response The HTTP response object.
   * @param request The HTTP request object.
   */
  void launchApp(resp_https_t response, req_https_t request) {
    if (!authenticate(response, request) || !validateContentType(response, request, "application/json"sv)) {
      return;
    }

    print_req(request);

    try {
      std::stringstream ss;
      ss << request->content.rdbuf();
      nlohmann::json input_tree = nlohmann::json::parse(ss.str());

      // Check for required uuid field in body
      if (!input_tree.contains("uuid") || !input_tree["uuid"].is_string()) {
        bad_request(response, request, "Missing or invalid uuid in request body");
        return;
      }
      std::string uuid = input_tree["uuid"].get<std::string>();

      nlohmann::json output_tree;
      const auto &apps = proc::proc.get_apps();
      for (auto &app : apps) {
        if (app.uuid == uuid) {
          crypto::named_cert_t named_cert {
            .name = "",
            .uuid = http::unique_id,
            .perm = crypto::PERM::_all,
          };
          BOOST_LOG(info) << "Launching app ["sv << app.name << "] from web UI"sv;
          auto launch_session = nvhttp::make_launch_session(true, false, request->parse_query_string(), &named_cert);
          auto err = proc::proc.execute(app, launch_session);
          if (err) {
            bad_request(response, request, err == 503 ?
                        "Failed to initialize video capture/encoding. Is a display connected and turned on?" :
                        "Failed to start the specified application");
          } else {
            output_tree["status"] = true;
            send_response(response, output_tree);
          }
          return;
        }
      }
      BOOST_LOG(error) << "Couldn't find app with uuid ["sv << uuid << ']';
      bad_request(response, request, "Cannot find requested application");
    }
    catch (std::exception &e) {
      BOOST_LOG(warning) << "LaunchApp: "sv << e.what();
      bad_request(response, request, e.what());
    }
  }

  /**
   * @brief Disconnect a client.
   * @param response The HTTP response object.
   * @param request The HTTP request object.
   */
  void disconnect(resp_https_t response, req_https_t request) {
    if (!authenticate(response, request) || !validateContentType(response, request, "application/json"sv)) {
      return;
    }

    print_req(request);

    try {
      std::stringstream ss;
      ss << request->content.rdbuf();
      nlohmann::json output_tree;
      nlohmann::json input_tree = nlohmann::json::parse(ss.str());
      std::string uuid = input_tree.value("uuid", "");
      output_tree["status"] = nvhttp::find_and_stop_session(uuid, true);
      send_response(response, output_tree);
    } catch (std::exception &e) {
      BOOST_LOG(warning) << "Disconnect: "sv << e.what();
      bad_request(response, request, e.what());
    }
  }

  /**
   * @brief Login the user.
   * @param response The HTTP response object.
   * @param request The HTTP request object.
   *
   * The body for the POST request should be JSON serialized in the following format:
   * @code{.json}
   * {
   *   "username": "<username>",
   *   "password": "<password>"
   * }
   * @endcode
   */
  void login(resp_https_t response, req_https_t request) {
    if (!checkIPOrigin(response, request) || !validateContentType(response, request, "application/json"sv)) {
      return;
    }

    auto fg = util::fail_guard([&]{
      response->write(SimpleWeb::StatusCode::client_error_unauthorized);
    });

    try {
      std::stringstream ss;
      ss << request->content.rdbuf();
      nlohmann::json input_tree = nlohmann::json::parse(ss.str());
      std::string username = input_tree.value("username", "");
      std::string password = input_tree.value("password", "");
      std::string hash = util::hex(crypto::hash(password + config::sunshine.salt)).to_string();
      if (!boost::iequals(username, config::sunshine.username) || hash != config::sunshine.password)
        return;
      std::string sessionCookieRaw = crypto::rand_alphabet(64);
      sessionCookie = util::hex(crypto::hash(sessionCookieRaw + config::sunshine.salt)).to_string();
      cookie_creation_time = std::chrono::steady_clock::now();
      const SimpleWeb::CaseInsensitiveMultimap headers {
        { "Set-Cookie", "auth=" + sessionCookieRaw + "; Secure; SameSite=Strict; Max-Age=2592000; Path=/" }
      };
      response->write(headers);
      fg.disable();
    } catch (std::exception &e) {
      BOOST_LOG(warning) << "Web UI Login failed: ["sv << net::addr_to_normalized_string(request->remote_endpoint().address())
                               << "]: "sv << e.what();
      response->write(SimpleWeb::StatusCode::server_error_internal_server_error);
      fg.disable();
      return;
    }
  }

  /**
   * @brief Start the HTTPS server.
   */
  void start() {
    auto shutdown_event = mail::man->event<bool>(mail::shutdown);
    auto port_https = net::map_port(PORT_HTTPS);
    auto address_family = net::af_from_enum_string(config::sunshine.address_family);
    https_server_t server { config::nvhttp.cert, config::nvhttp.pkey };
    server.default_resource["DELETE"] = [](resp_https_t response, req_https_t request) {
      bad_request(response, request);
    };
    server.default_resource["PATCH"] = [](resp_https_t response, req_https_t request) {
      bad_request(response, request);
    };
    server.default_resource["POST"] = [](resp_https_t response, req_https_t request) {
      bad_request(response, request);
    };
    server.default_resource["PUT"] = [](resp_https_t response, req_https_t request) {
      bad_request(response, request);
    };
    server.default_resource["GET"] = not_found;
    server.resource["^/$"]["GET"] = getIndexPage;
    server.resource["^/pin/?$"]["GET"] = getPinPage;
    server.resource["^/apps/?$"]["GET"] = getAppsPage;
    server.resource["^/config/?$"]["GET"] = getConfigPage;
    server.resource["^/password/?$"]["GET"] = getPasswordPage;
    server.resource["^/welcome/?$"]["GET"] = getWelcomePage;
    server.resource["^/login/?$"]["GET"] = getLoginPage;
    server.resource["^/troubleshooting/?$"]["GET"] = getTroubleshootingPage;
    server.resource["^/api/login"]["POST"] = login;
    server.resource["^/api/pin$"]["POST"] = savePin;
    server.resource["^/api/otp$"]["POST"] = getOTP;
    server.resource["^/api/apps$"]["GET"] = getApps;
    server.resource["^/api/apps$"]["POST"] = saveApp;
    server.resource["^/api/apps/reorder$"]["POST"] = reorderApps;
    server.resource["^/api/apps/delete$"]["POST"] = deleteApp;
    server.resource["^/api/apps/launch$"]["POST"] = launchApp;
    server.resource["^/api/apps/close$"]["POST"] = closeApp;
    server.resource["^/api/logs$"]["GET"] = getLogs;
    server.resource["^/api/config$"]["GET"] = getConfig;
    server.resource["^/api/config$"]["POST"] = saveConfig;
    server.resource["^/api/configLocale$"]["GET"] = getLocale;
    server.resource["^/api/restart$"]["POST"] = restart;
    server.resource["^/api/quit$"]["POST"] = quit;
    server.resource["^/api/reset-display-device-persistence$"]["POST"] = resetDisplayDevicePersistence;
    server.resource["^/api/password$"]["POST"] = savePassword;
    server.resource["^/api/clients/unpair-all$"]["POST"] = unpairAll;
    server.resource["^/api/clients/list$"]["GET"] = getClients;
    server.resource["^/api/clients/update$"]["POST"] = updateClient;
    server.resource["^/api/clients/unpair$"]["POST"] = unpair;
    server.resource["^/api/clients/disconnect$"]["POST"] = disconnect;
    server.resource["^/api/covers/upload$"]["POST"] = uploadCover;
    server.resource["^/images/apollo.ico$"]["GET"] = getFaviconImage;
    server.resource["^/images/logo-apollo-45.png$"]["GET"] = getApolloLogoImage;
    server.resource["^/assets\\/.+$"]["GET"] = getNodeModules;
    server.config.reuse_address = true;
    server.config.address = net::af_to_any_address_string(address_family);
    server.config.port = port_https;

    auto accept_and_run = [&](auto *server) {
      try {
        server->start([port_https](unsigned short port) {
          BOOST_LOG(info) << "Configuration UI available at [https://localhost:"sv << port << "]";
        });
      } catch (boost::system::system_error &err) {
        // It's possible the exception gets thrown after calling server->stop() from a different thread
        if (shutdown_event->peek())
          return;
        BOOST_LOG(fatal) << "Couldn't start Configuration HTTPS server on port ["sv << port_https << "]: "sv << err.what();
        shutdown_event->raise(true);
        return;
      }
    };
    std::thread tcp { accept_and_run, &server };

    // Wait for any event
    shutdown_event->view();

    server.stop();

    tcp.join();
  }
}  // namespace confighttp<|MERGE_RESOLUTION|>--- conflicted
+++ resolved
@@ -88,11 +88,8 @@
   void send_response(resp_https_t response, const nlohmann::json &output_tree) {
     SimpleWeb::CaseInsensitiveMultimap headers;
     headers.emplace("Content-Type", "application/json");
-<<<<<<< HEAD
-=======
     headers.emplace("X-Frame-Options", "DENY");
     headers.emplace("Content-Security-Policy", "frame-ancestors 'none';");
->>>>>>> 35f0b308
     response->write(output_tree.dump(), headers);
   }
 
@@ -110,14 +107,9 @@
     tree["status"] = false;
     tree["error"] = "Unauthorized";
     const SimpleWeb::CaseInsensitiveMultimap headers {
-<<<<<<< HEAD
-      {"Content-Type", "application/json"}
-=======
       {"Content-Type", "application/json"},
-      {"WWW-Authenticate", R"(Basic realm="Sunshine Gamestream Host", charset="UTF-8")"},
       {"X-Frame-Options", "DENY"},
       {"Content-Security-Policy", "frame-ancestors 'none';"}
->>>>>>> 35f0b308
     };
     response->write(code, tree.dump(), headers);
   }
@@ -231,12 +223,9 @@
     tree["error"] = "Not Found";
     SimpleWeb::CaseInsensitiveMultimap headers;
     headers.emplace("Content-Type", "application/json");
-<<<<<<< HEAD
-=======
     headers.emplace("X-Frame-Options", "DENY");
     headers.emplace("Content-Security-Policy", "frame-ancestors 'none';");
 
->>>>>>> 35f0b308
     response->write(code, tree.dump(), headers);
   }
 
@@ -254,12 +243,9 @@
     tree["error"] = error_message;
     SimpleWeb::CaseInsensitiveMultimap headers;
     headers.emplace("Content-Type", "application/json");
-<<<<<<< HEAD
-=======
     headers.emplace("X-Frame-Options", "DENY");
     headers.emplace("Content-Security-Policy", "frame-ancestors 'none';");
 
->>>>>>> 35f0b308
     response->write(code, tree.dump(), headers);
   }
 
@@ -277,26 +263,6 @@
       return false;
     }
 
-    if (requestContentType->second != contentType) {
-      bad_request(response, request, "Content type mismatch");
-      return false;
-    }
-
-    return true;
-  }
-
-  /**
-   * @brief Validate the request content type and send bad request when mismatch.
-   * @param response The HTTP response object.
-   * @param request The HTTP request object.
-   * @param contentType The expected content type
-   */
-  bool check_content_type(resp_https_t response, req_https_t request, const std::string_view &contentType) {
-    auto requestContentType = request->header.find("content-type");
-    if (requestContentType == request->header.end()) {
-      bad_request(response, request, "Content type not provided");
-      return false;
-    }
     // Extract the media type part before any parameters (e.g., charset)
     std::string actualContentType = requestContentType->second;
     size_t semicolonPos = actualContentType.find(';');
@@ -316,6 +282,8 @@
       return false;
     }
     return true;
+
+    return true;
   }
 
   /**
@@ -331,16 +299,10 @@
     print_req(request);
 
     std::string content = file_handler::read_file(WEB_DIR "index.html");
-<<<<<<< HEAD
-    SimpleWeb::CaseInsensitiveMultimap headers {
-      {"Content-Type", "text/html; charset=utf-8"}
-    };
-=======
     SimpleWeb::CaseInsensitiveMultimap headers;
     headers.emplace("Content-Type", "text/html; charset=utf-8");
     headers.emplace("X-Frame-Options", "DENY");
     headers.emplace("Content-Security-Policy", "frame-ancestors 'none';");
->>>>>>> 35f0b308
     response->write(content, headers);
   }
 
@@ -357,16 +319,10 @@
     print_req(request);
 
     std::string content = file_handler::read_file(WEB_DIR "pin.html");
-<<<<<<< HEAD
-    SimpleWeb::CaseInsensitiveMultimap headers {
-      {"Content-Type", "text/html; charset=utf-8"}
-    };
-=======
     SimpleWeb::CaseInsensitiveMultimap headers;
     headers.emplace("Content-Type", "text/html; charset=utf-8");
     headers.emplace("X-Frame-Options", "DENY");
     headers.emplace("Content-Security-Policy", "frame-ancestors 'none';");
->>>>>>> 35f0b308
     response->write(content, headers);
   }
 
@@ -383,18 +339,11 @@
     print_req(request);
 
     std::string content = file_handler::read_file(WEB_DIR "apps.html");
-<<<<<<< HEAD
-    SimpleWeb::CaseInsensitiveMultimap headers {
-      {"Content-Type", "text/html; charset=utf-8"},
-      {"Access-Control-Allow-Origin", "https://images.igdb.com/"}
-    };
-=======
     SimpleWeb::CaseInsensitiveMultimap headers;
     headers.emplace("Content-Type", "text/html; charset=utf-8");
     headers.emplace("X-Frame-Options", "DENY");
     headers.emplace("Content-Security-Policy", "frame-ancestors 'none';");
     headers.emplace("Access-Control-Allow-Origin", "https://images.igdb.com/");
->>>>>>> 35f0b308
     response->write(content, headers);
   }
 
@@ -411,16 +360,10 @@
     print_req(request);
 
     std::string content = file_handler::read_file(WEB_DIR "clients.html");
-<<<<<<< HEAD
-    SimpleWeb::CaseInsensitiveMultimap headers {
-      {"Content-Type", "text/html; charset=utf-8"}
-    };
-=======
     SimpleWeb::CaseInsensitiveMultimap headers;
     headers.emplace("Content-Type", "text/html; charset=utf-8");
     headers.emplace("X-Frame-Options", "DENY");
     headers.emplace("Content-Security-Policy", "frame-ancestors 'none';");
->>>>>>> 35f0b308
     response->write(content, headers);
   }
 
@@ -437,16 +380,10 @@
     print_req(request);
 
     std::string content = file_handler::read_file(WEB_DIR "config.html");
-<<<<<<< HEAD
-    SimpleWeb::CaseInsensitiveMultimap headers {
-      {"Content-Type", "text/html; charset=utf-8"}
-    };
-=======
     SimpleWeb::CaseInsensitiveMultimap headers;
     headers.emplace("Content-Type", "text/html; charset=utf-8");
     headers.emplace("X-Frame-Options", "DENY");
     headers.emplace("Content-Security-Policy", "frame-ancestors 'none';");
->>>>>>> 35f0b308
     response->write(content, headers);
   }
 
@@ -463,97 +400,80 @@
     print_req(request);
 
     std::string content = file_handler::read_file(WEB_DIR "password.html");
-<<<<<<< HEAD
-    SimpleWeb::CaseInsensitiveMultimap headers {
-      {"Content-Type", "text/html; charset=utf-8"}
-    };
-    response->write(content, headers);
-  }
-
-  /**
-   * @brief Get the login page.
-   * @param response The HTTP response object.
-   * @param request The HTTP request object.
-   *
-   * @todo Combine this function with getWelcomePage if appropriate.
-   */
-  void getLoginPage(resp_https_t response, req_https_t request) {
-    if (!checkIPOrigin(response, request)) {
-      return;
-    }
-
-    if (config::sunshine.username.empty()) {
-      send_redirect(response, request, "/welcome");
-      return;
-    }
-
-    std::string content = file_handler::read_file(WEB_DIR "login.html");
-    SimpleWeb::CaseInsensitiveMultimap headers {
-      {"Content-Type", "text/html; charset=utf-8"}
-    };
-=======
     SimpleWeb::CaseInsensitiveMultimap headers;
     headers.emplace("Content-Type", "text/html; charset=utf-8");
     headers.emplace("X-Frame-Options", "DENY");
     headers.emplace("Content-Security-Policy", "frame-ancestors 'none';");
->>>>>>> 35f0b308
     response->write(content, headers);
   }
 
   /**
-   * @brief Get the welcome page.
-   * @param response The HTTP response object.
-   * @param request The HTTP request object.
-   */
-  void getWelcomePage(resp_https_t response, req_https_t request) {
-    print_req(request);
-
-    if (!config::sunshine.username.empty()) {
-      send_redirect(response, request, "/");
-      return;
-    }
-
-    std::string content = file_handler::read_file(WEB_DIR "welcome.html");
-<<<<<<< HEAD
-    SimpleWeb::CaseInsensitiveMultimap headers {
-      {"Content-Type", "text/html; charset=utf-8"}
-    };
-=======
+   * @brief Get the login page.
+   * @param response The HTTP response object.
+   * @param request The HTTP request object.
+   *
+   * @todo Combine this function with getWelcomePage if appropriate.
+   */
+  void getLoginPage(resp_https_t response, req_https_t request) {
+    if (!checkIPOrigin(response, request)) {
+      return;
+    }
+
+    if (config::sunshine.username.empty()) {
+      send_redirect(response, request, "/welcome");
+      return;
+    }
+
+    std::string content = file_handler::read_file(WEB_DIR "login.html");
     SimpleWeb::CaseInsensitiveMultimap headers;
     headers.emplace("Content-Type", "text/html; charset=utf-8");
     headers.emplace("X-Frame-Options", "DENY");
     headers.emplace("Content-Security-Policy", "frame-ancestors 'none';");
->>>>>>> 35f0b308
     response->write(content, headers);
   }
 
   /**
-   * @brief Get the troubleshooting page.
-   * @param response The HTTP response object.
-   * @param request The HTTP request object.
-   */
-  void getTroubleshootingPage(resp_https_t response, req_https_t request) {
-    if (!authenticate(response, request, true)) {
-      return;
-    }
-
-    print_req(request);
-
-    std::string content = file_handler::read_file(WEB_DIR "troubleshooting.html");
-<<<<<<< HEAD
-    SimpleWeb::CaseInsensitiveMultimap headers {
-      {"Content-Type", "text/html; charset=utf-8"}
-    };
-=======
+   * @brief Get the welcome page.
+   * @param response The HTTP response object.
+   * @param request The HTTP request object.
+   */
+  void getWelcomePage(resp_https_t response, req_https_t request) {
+    print_req(request);
+
+    if (!config::sunshine.username.empty()) {
+      send_redirect(response, request, "/");
+      return;
+    }
+
+    std::string content = file_handler::read_file(WEB_DIR "welcome.html");
     SimpleWeb::CaseInsensitiveMultimap headers;
     headers.emplace("Content-Type", "text/html; charset=utf-8");
     headers.emplace("X-Frame-Options", "DENY");
     headers.emplace("Content-Security-Policy", "frame-ancestors 'none';");
->>>>>>> 35f0b308
     response->write(content, headers);
   }
 
   /**
+   * @brief Get the troubleshooting page.
+   * @param response The HTTP response object.
+   * @param request The HTTP request object.
+   */
+  void getTroubleshootingPage(resp_https_t response, req_https_t request) {
+    if (!authenticate(response, request, true)) {
+      return;
+    }
+
+    print_req(request);
+
+    std::string content = file_handler::read_file(WEB_DIR "troubleshooting.html");
+    SimpleWeb::CaseInsensitiveMultimap headers;
+    headers.emplace("Content-Type", "text/html; charset=utf-8");
+    headers.emplace("X-Frame-Options", "DENY");
+    headers.emplace("Content-Security-Policy", "frame-ancestors 'none';");
+    response->write(content, headers);
+  }
+
+  /**
    * @brief Get the favicon image.
    * @param response The HTTP response object.
    * @param request The HTTP request object.
@@ -561,18 +481,11 @@
   void getFaviconImage(resp_https_t response, req_https_t request) {
     print_req(request);
 
-<<<<<<< HEAD
     std::ifstream in(WEB_DIR "images/apollo.ico", std::ios::binary);
-    SimpleWeb::CaseInsensitiveMultimap headers {
-      {"Content-Type", "image/x-icon"}
-    };
-=======
-    std::ifstream in(WEB_DIR "images/sunshine.ico", std::ios::binary);
     SimpleWeb::CaseInsensitiveMultimap headers;
     headers.emplace("Content-Type", "image/x-icon");
     headers.emplace("X-Frame-Options", "DENY");
     headers.emplace("Content-Security-Policy", "frame-ancestors 'none';");
->>>>>>> 35f0b308
     response->write(SimpleWeb::StatusCode::success_ok, in, headers);
   }
 
@@ -587,18 +500,11 @@
   void getApolloLogoImage(resp_https_t response, req_https_t request) {
     print_req(request);
 
-<<<<<<< HEAD
     std::ifstream in(WEB_DIR "images/logo-apollo-45.png", std::ios::binary);
-    SimpleWeb::CaseInsensitiveMultimap headers {
-      {"Content-Type", "image/png"}
-    };
-=======
-    std::ifstream in(WEB_DIR "images/logo-sunshine-45.png", std::ios::binary);
     SimpleWeb::CaseInsensitiveMultimap headers;
     headers.emplace("Content-Type", "image/png");
     headers.emplace("X-Frame-Options", "DENY");
     headers.emplace("Content-Security-Policy", "frame-ancestors 'none';");
->>>>>>> 35f0b308
     response->write(SimpleWeb::StatusCode::success_ok, in, headers);
   }
 
@@ -718,14 +624,7 @@
    * @api_examples{/api/apps| POST| {"name":"Hello, World!","uuid": "aaaa-bbbb"}}
    */
   void saveApp(resp_https_t response, req_https_t request) {
-<<<<<<< HEAD
     if (!authenticate(response, request) || !validateContentType(response, request, "application/json"sv)) {
-=======
-    if (!check_content_type(response, request, "application/json")) {
-      return;
-    }
-    if (!authenticate(response, request)) {
->>>>>>> 35f0b308
       return;
     }
 
@@ -793,16 +692,8 @@
    *
    * @api_examples{/api/apps/reorder| POST| {"order": ["aaaa-bbbb", "cccc-dddd"]}}
    */
-<<<<<<< HEAD
   void reorderApps(resp_https_t response, req_https_t request) {
     if (!authenticate(response, request) || !validateContentType(response, request, "application/json"sv)) {
-=======
-  void deleteApp(resp_https_t response, req_https_t request) {
-    if (!check_content_type(response, request, "application/json")) {
-      return;
-    }
-    if (!authenticate(response, request)) {
->>>>>>> 35f0b308
       return;
     }
 
@@ -1059,14 +950,7 @@
    * @api_examples{/api/clients/unpair| POST| {"uuid":"1234"}}
    */
   void unpair(resp_https_t response, req_https_t request) {
-<<<<<<< HEAD
     if (!authenticate(response, request) || !validateContentType(response, request, "application/json"sv)) {
-=======
-    if (!check_content_type(response, request, "application/json")) {
-      return;
-    }
-    if (!authenticate(response, request)) {
->>>>>>> 35f0b308
       return;
     }
 
@@ -1094,10 +978,7 @@
    * @api_examples{/api/clients/unpair-all| POST| null}
    */
   void unpairAll(resp_https_t response, req_https_t request) {
-    if (!check_content_type(response, request, "application/json")) {
-      return;
-    }
-    if (!authenticate(response, request)) {
+    if (!validateContentType(response, request, "application/json"sv) || !authenticate(response, request)) {
       return;
     }
 
@@ -1125,15 +1006,10 @@
     nlohmann::json output_tree;
     output_tree["status"] = true;
     output_tree["platform"] = SUNSHINE_PLATFORM;
-<<<<<<< HEAD
-    output_tree["version"] = PROJECT_VER;
+    output_tree["version"] = PROJECT_VERSION;
 #ifdef _WIN32
     output_tree["vdisplayStatus"] = (int)proc::vDisplayDriverStatus;
 #endif
-=======
-    output_tree["version"] = PROJECT_VERSION;
-
->>>>>>> 35f0b308
     auto vars = config::parse_config(file_handler::read_file(config::sunshine.config_file.c_str()));
     for (auto &[name, value] : vars) {
       output_tree[name] = value;
@@ -1173,14 +1049,7 @@
    * @api_examples{/api/config| POST| {"key":"value"}}
    */
   void saveConfig(resp_https_t response, req_https_t request) {
-<<<<<<< HEAD
     if (!authenticate(response, request) || !validateContentType(response, request, "application/json"sv)) {
-=======
-    if (!check_content_type(response, request, "application/json")) {
-      return;
-    }
-    if (!authenticate(response, request)) {
->>>>>>> 35f0b308
       return;
     }
 
@@ -1219,14 +1088,7 @@
    * @api_examples{/api/covers/upload| POST| {"key":"igdb_1234","url":"https://images.igdb.com/igdb/image/upload/t_cover_big_2x/abc123.png"}}
    */
   void uploadCover(resp_https_t response, req_https_t request) {
-<<<<<<< HEAD
     if (!authenticate(response, request) || !validateContentType(response, request, "application/json"sv)) {
-=======
-    if (!check_content_type(response, request, "application/json")) {
-      return;
-    }
-    if (!authenticate(response, request)) {
->>>>>>> 35f0b308
       return;
     }
 
@@ -1283,18 +1145,14 @@
     print_req(request);
     std::string content = file_handler::read_file(config::sunshine.log_file.c_str());
     SimpleWeb::CaseInsensitiveMultimap headers;
-<<<<<<< HEAD
     std::string contentType = "text/plain";
   #ifdef _WIN32
     contentType += "; charset=";
     contentType += currentCodePageToCharset();
   #endif
     headers.emplace("Content-Type", contentType);
-=======
-    headers.emplace("Content-Type", "text/plain");
     headers.emplace("X-Frame-Options", "DENY");
     headers.emplace("Content-Security-Policy", "frame-ancestors 'none';");
->>>>>>> 35f0b308
     response->write(SimpleWeb::StatusCode::success_ok, content, headers);
   }
 
@@ -1317,14 +1175,7 @@
    * @api_examples{/api/password| POST| {"currentUsername":"admin","currentPassword":"admin","newUsername":"admin","newPassword":"admin","confirmNewPassword":"admin"}}
    */
   void savePassword(resp_https_t response, req_https_t request) {
-<<<<<<< HEAD
     if ((!config::sunshine.username.empty() && !authenticate(response, request)) || !validateContentType(response, request, "application/json"sv))
-=======
-    if (!check_content_type(response, request, "application/json")) {
-      return;
-    }
-    if (!config::sunshine.username.empty() && !authenticate(response, request)) {
->>>>>>> 35f0b308
       return;
     print_req(request);
     std::vector<std::string> errors;
@@ -1428,14 +1279,7 @@
    * @api_examples{/api/pin| POST| {"pin":"1234","name":"My PC"}}
    */
   void savePin(resp_https_t response, req_https_t request) {
-<<<<<<< HEAD
     if (!authenticate(response, request) || !validateContentType(response, request, "application/json"sv)) {
-=======
-    if (!check_content_type(response, request, "application/json")) {
-      return;
-    }
-    if (!authenticate(response, request)) {
->>>>>>> 35f0b308
       return;
     }
 
@@ -1464,10 +1308,7 @@
    * @api_examples{/api/reset-display-device-persistence| POST| null}
    */
   void resetDisplayDevicePersistence(resp_https_t response, req_https_t request) {
-    if (!check_content_type(response, request, "application/json")) {
-      return;
-    }
-    if (!authenticate(response, request)) {
+    if (!validateContentType(response, request, "application/json"sv) || !authenticate(response, request)) {
       return;
     }
 
@@ -1486,10 +1327,7 @@
    * @api_examples{/api/restart| POST| null}
    */
   void restart(resp_https_t response, req_https_t request) {
-    if (!check_content_type(response, request, "application/json")) {
-      return;
-    }
-    if (!authenticate(response, request)) {
+    if (!validateContentType(response, request, "application/json"sv) || !authenticate(response, request)) {
       return;
     }
 
