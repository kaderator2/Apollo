/**
 * @file src/confighttp.cpp
 * @brief Definitions for the Web UI Config HTTP server.
 *
 * @todo Authentication, better handling of routes common to nvhttp, cleanup
 */
#define BOOST_BIND_GLOBAL_PLACEHOLDERS

#include "process.h"

#include <filesystem>
#include <set>

#include <boost/property_tree/json_parser.hpp>
#include <boost/property_tree/ptree.hpp>
#include <boost/property_tree/xml_parser.hpp>

#include <boost/algorithm/string.hpp>

#include <boost/asio/ssl/context.hpp>

#include <boost/filesystem.hpp>

#include <Simple-Web-Server/crypto.hpp>
#include <Simple-Web-Server/server_https.hpp>
#include <boost/asio/ssl/context_base.hpp>

#include "config.h"
#include "confighttp.h"
#include "crypto.h"
#include "file_handler.h"
#include "globals.h"
#include "httpcommon.h"
#include "logging.h"
#include "network.h"
#include "nvhttp.h"
#include "platform/common.h"
#include "rtsp.h"
#include "utility.h"
#include "uuid.h"
#include "version.h"
#include "process.h"

using namespace std::literals;

namespace confighttp {
  namespace fs = std::filesystem;
  namespace pt = boost::property_tree;

  using https_server_t = SimpleWeb::Server<SimpleWeb::HTTPS>;

  using args_t = SimpleWeb::CaseInsensitiveMultimap;
  using resp_https_t = std::shared_ptr<typename SimpleWeb::ServerBase<SimpleWeb::HTTPS>::Response>;
  using req_https_t = std::shared_ptr<typename SimpleWeb::ServerBase<SimpleWeb::HTTPS>::Request>;

  std::string sessionCookie;
  static std::chrono::time_point<std::chrono::steady_clock> cookie_creation_time;

  enum class op_e {
    ADD,  ///< Add client
    REMOVE  ///< Remove client
  };

  void
  print_req(const req_https_t &request) {
    BOOST_LOG(debug) << "METHOD :: "sv << request->method;
    BOOST_LOG(debug) << "DESTINATION :: "sv << request->path;

    for (auto &[name, val] : request->header) {
      BOOST_LOG(debug) << name << " -- " << (name == "Authorization" ? "CREDENTIALS REDACTED" : val);
    }

    BOOST_LOG(debug) << " [--] "sv;

    for (auto &[name, val] : request->parse_query_string()) {
      BOOST_LOG(debug) << name << " -- " << val;
    }

    BOOST_LOG(debug) << " [--] "sv;
  }

  void
  send_unauthorized(resp_https_t response, req_https_t request) {
    auto address = net::addr_to_normalized_string(request->remote_endpoint().address());
    BOOST_LOG(info) << "Web UI: ["sv << address << "] -- not authorized"sv;
    response->write(SimpleWeb::StatusCode::client_error_unauthorized);
  }

  void
  send_redirect(resp_https_t response, req_https_t request, const char *path) {
    auto address = net::addr_to_normalized_string(request->remote_endpoint().address());
    BOOST_LOG(info) << "Web UI: ["sv << address << "] -- not authorized"sv;
    const SimpleWeb::CaseInsensitiveMultimap headers {
      { "Location", path }
    };
    response->write(SimpleWeb::StatusCode::redirection_temporary_redirect, headers);
  }

  std::string getCookieValue(const std::string& cookieString, const std::string& key) {
    std::string keyWithEqual = key + "=";
    std::size_t startPos = cookieString.find(keyWithEqual);

    if (startPos == std::string::npos) {
      return "";
    }

    startPos += keyWithEqual.length();
    std::size_t endPos = cookieString.find(";", startPos);

    if (endPos == std::string::npos) {
      return cookieString.substr(startPos);
    }

    return cookieString.substr(startPos, endPos - startPos);
  }

  bool
  checkIPOrigin(resp_https_t response, req_https_t request) {
    auto address = net::addr_to_normalized_string(request->remote_endpoint().address());
    auto ip_type = net::from_address(address);

    if (ip_type > http::origin_web_ui_allowed) {
      BOOST_LOG(info) << "Web UI: ["sv << address << "] -- denied"sv;
      response->write(SimpleWeb::StatusCode::client_error_forbidden);
      return false;
    }

    return true;
  }

  bool
  authenticate(resp_https_t response, req_https_t request, bool needsRedirect = false) {
    if (!checkIPOrigin(response, request)) {
      return false;
    }

    // If credentials are shown, redirect the user to a /welcome page
    if (config::sunshine.username.empty()) {
      send_redirect(response, request, "/welcome");
      return false;
    }

    auto fg = util::fail_guard([&]() {
      if (needsRedirect) {
        std::string redir_path = "/login?redir=.";
        redir_path += request->path;
        send_redirect(response, request, redir_path.c_str());
      } else {
        send_unauthorized(response, request);
      }
    });

    if (sessionCookie.empty()) {
      return false;
    }

    // Cookie has expired
    if (std::chrono::steady_clock::now() - cookie_creation_time > SESSION_EXPIRE_DURATION) {
      sessionCookie.clear();
      return false;
    }

    auto cookies = request->header.find("cookie");
    if (cookies == request->header.end()) {
      return false;
    }

    auto authCookie = getCookieValue(cookies->second, "auth");
    if (authCookie.empty() || authCookie != sessionCookie) {
      return false;
    }

    fg.disable();
    return true;
  }

  void
  not_found(resp_https_t response, req_https_t request) {
    pt::ptree tree;
    tree.put("root.<xmlattr>.status_code", 404);

    std::ostringstream data;

    pt::write_xml(data, tree);
    response->write(SimpleWeb::StatusCode::client_error_not_found, data.str());
  }

  void
  fetchStaticPage(resp_https_t response, req_https_t request, const std::string& page, bool needsAuthenticate) {
    if (needsAuthenticate) {
      if (!authenticate(response, request, true)) return;
    }

    print_req(request);

    std::string content = file_handler::read_file((WEB_DIR + page).c_str());
    const SimpleWeb::CaseInsensitiveMultimap headers {
      { "Content-Type", "text/html; charset=utf-8" },
      { "Access-Control-Allow-Origin", "https://images.igdb.com/"}
    };
    response->write(content, headers);
  };

  void
  getIndexPage(resp_https_t response, req_https_t request) {
    fetchStaticPage(response, request, "index.html", true);
  }

  void
  getPinPage(resp_https_t response, req_https_t request) {
    fetchStaticPage(response, request, "pin.html", true);
  }

  void
  getAppsPage(resp_https_t response, req_https_t request) {
    fetchStaticPage(response, request, "apps.html", true);
  }

  void
  getConfigPage(resp_https_t response, req_https_t request) {
    fetchStaticPage(response, request, "config.html", true);
  }

  void
  getPasswordPage(resp_https_t response, req_https_t request) {
    fetchStaticPage(response, request, "password.html", true);
  }

  void
  getWelcomePage(resp_https_t response, req_https_t request) {
    if (!checkIPOrigin(response, request)) {
      return;
    }

    if (!config::sunshine.username.empty()) {
      send_redirect(response, request, "/");
      return;
    }

    fetchStaticPage(response, request, "welcome.html", false);
  }

  void
  getLoginPage(resp_https_t response, req_https_t request) {
    if (!checkIPOrigin(response, request)) {
      return;
    }

    if (config::sunshine.username.empty()) {
      send_redirect(response, request, "/welcome");
      return;
    }

    fetchStaticPage(response, request, "login.html", false);
  }

  void
  getTroubleshootingPage(resp_https_t response, req_https_t request) {
    fetchStaticPage(response, request, "troubleshooting.html", true);
  }

  /**
   * @todo combine function with getSunshineLogoImage and possibly getNodeModules
   * @todo use mime_types map
   */
  void
  getFaviconImage(resp_https_t response, req_https_t request) {
    if (!checkIPOrigin(response, request)) {
      return;
    }

    print_req(request);

    std::ifstream in(WEB_DIR "images/apollo.ico", std::ios::binary);
    const SimpleWeb::CaseInsensitiveMultimap headers {
      { "Content-Type", "image/x-icon" }
    };
    response->write(SimpleWeb::StatusCode::success_ok, in, headers);
  }

  /**
   * @todo combine function with getFaviconImage and possibly getNodeModules
   * @todo use mime_types map
   */
  void
  getSunshineLogoImage(resp_https_t response, req_https_t request) {
    if (!checkIPOrigin(response, request)) {
      return;
    }

    print_req(request);

    std::ifstream in(WEB_DIR "images/logo-apollo-45.png", std::ios::binary);
    const SimpleWeb::CaseInsensitiveMultimap headers {
      { "Content-Type", "image/png" }
    };
    response->write(SimpleWeb::StatusCode::success_ok, in, headers);
  }

  bool
  isChildPath(fs::path const &base, fs::path const &query) {
    auto relPath = fs::relative(base, query);
    return *(relPath.begin()) != fs::path("..");
  }

  void
  getNodeModules(resp_https_t response, req_https_t request) {
    if (!checkIPOrigin(response, request)) {
      return;
    }

    print_req(request);
    fs::path webDirPath(WEB_DIR);
    fs::path nodeModulesPath(webDirPath / "assets");

    // .relative_path is needed to shed any leading slash that might exist in the request path
    auto filePath = fs::weakly_canonical(webDirPath / fs::path(request->path).relative_path());

    // Don't do anything if file does not exist or is outside the assets directory
    if (!isChildPath(filePath, nodeModulesPath)) {
      BOOST_LOG(warning) << "Someone requested a path " << filePath << " that is outside the assets folder";
      response->write(SimpleWeb::StatusCode::client_error_bad_request, "Bad Request");
    }
    else if (!fs::exists(filePath)) {
      response->write(SimpleWeb::StatusCode::client_error_not_found);
    }
    else {
      auto relPath = fs::relative(filePath, webDirPath);
      // get the mime type from the file extension mime_types map
      // remove the leading period from the extension
      auto mimeType = mime_types.find(relPath.extension().string().substr(1));
      // check if the extension is in the map at the x position
      if (mimeType != mime_types.end()) {
        // if it is, set the content type to the mime type
        SimpleWeb::CaseInsensitiveMultimap headers;
        headers.emplace("Content-Type", mimeType->second);
        std::ifstream in(filePath.string(), std::ios::binary);
        response->write(SimpleWeb::StatusCode::success_ok, in, headers);
      }
      // do not return any file if the type is not in the map
    }
  }

  /**
   * @brief Get the list of available applications.
   * @param response The HTTP response object.
   * @param request The HTTP request object.
   */
  void
  getApps(resp_https_t response, req_https_t request) {
    if (!authenticate(response, request)) return;

    print_req(request);

    std::string content = file_handler::read_file(config::stream.file_apps.c_str());
    const SimpleWeb::CaseInsensitiveMultimap headers {
      { "Content-Type", "application/json" }
    };
    response->write(content, headers);
  }

  /**
   * @brief Get the logs from the log file.
   * @param response The HTTP response object.
   * @param request The HTTP request object.
   */
  void
  getLogs(resp_https_t response, req_https_t request) {
    if (!authenticate(response, request)) return;

    print_req(request);

    std::string content = file_handler::read_file(config::sunshine.log_file.c_str());
    const SimpleWeb::CaseInsensitiveMultimap headers {
      { "Content-Type", "text/plain" }
    };
    response->write(SimpleWeb::StatusCode::success_ok, content, headers);
  }

  /**
   * @brief Save an application. If the application already exists, it will be updated, otherwise it will be added.
   * @param response The HTTP response object.
   * @param request The HTTP request object.
   * The body for the post request should be JSON serialized in the following format:
   * @code{.json}
   * {
   *   "name": "Application Name",
   *   "output": "Log Output Path",
   *   "cmd": "Command to run the application",
   *   "index": -1,
   *   "exclude-global-prep-cmd": false,
   *   "elevated": false,
   *   "auto-detach": true,
   *   "wait-all": true,
   *   "exit-timeout": 5,
   *   "prep-cmd": [
   *     {
   *       "do": "Command to prepare",
   *       "undo": "Command to undo preparation",
   *       "elevated": false
   *     }
   *   ],
   *   "detached": [
   *     "Detached command"
   *   ],
   *   "image-path": "Full path to the application image. Must be a png file.",
   * }
   * @endcode
   */
  void
  saveApp(resp_https_t response, req_https_t request) {
    if (!authenticate(response, request)) return;

    print_req(request);

    std::stringstream ss;
    ss << request->content.rdbuf();

    pt::ptree outputTree;
    auto g = util::fail_guard([&]() {
      std::ostringstream data;

      pt::write_json(data, outputTree);
      response->write(data.str());
    });

    pt::ptree inputTree, fileTree;

    BOOST_LOG(info) << config::stream.file_apps;
    try {
      // TODO: Input Validation
      pt::read_json(ss, inputTree);
      pt::read_json(config::stream.file_apps, fileTree);

      proc::migrate_apps(&fileTree, &inputTree);

      pt::write_json(config::stream.file_apps, fileTree);
    }
    catch (std::exception &e) {
      BOOST_LOG(warning) << "SaveApp: "sv << e.what();

      outputTree.put("status", "false");
      outputTree.put("error", "Invalid Input JSON");
      return;
    }

    outputTree.put("status", "true");
    proc::refresh(config::stream.file_apps);
  }

  /**
   * @brief Delete an application.
   * @param response The HTTP response object.
   * @param request The HTTP request object.
   */
  void
  deleteApp(resp_https_t response, req_https_t request) {
    if (!authenticate(response, request)) return;

    print_req(request);

    pt::ptree outputTree;
    auto g = util::fail_guard([&]() {
      std::ostringstream data;
      pt::write_json(data, outputTree);
      response->write(data.str());
    });

    auto args = request->parse_query_string();
    if (
      args.find("uuid"s) == std::end(args)
    ) {
      outputTree.put("status", false);
      outputTree.put("error", "Missing a required launch parameter");

      return;
    }

    auto uuid = nvhttp::get_arg(args, "uuid");

    pt::ptree fileTree;
    try {
      pt::read_json(config::stream.file_apps, fileTree);
      auto &apps_node = fileTree.get_child("apps"s);

      // Unfortunately Boost PT does not allow to directly edit the array, copy should do the trick
      pt::ptree newApps;
      for (const auto &kv : apps_node) {
        auto app_uuid = kv.second.get_optional<std::string>("uuid"s);
        if (!app_uuid || app_uuid.value() != uuid) {
          newApps.push_back(std::make_pair("", kv.second));
        }
      }
      fileTree.erase("apps");
      fileTree.push_back(std::make_pair("apps", newApps));

      pt::write_json(config::stream.file_apps, fileTree);
    }
    catch (std::exception &e) {
      BOOST_LOG(warning) << "DeleteApp: "sv << e.what();
      outputTree.put("status", "false");
      outputTree.put("error", "Invalid File JSON");
      return;
    }

    outputTree.put("status", "true");
    proc::refresh(config::stream.file_apps);
  }

  /**
   * @brief Upload a cover image.
   * @param response The HTTP response object.
   * @param request The HTTP request object.
   * The body for the post request should be JSON serialized in the following format:
   * @code{.json}
   * {
   *   "key": "igdb_<game_id>",
   *   "url": "https://images.igdb.com/igdb/image/upload/t_cover_big_2x/<slug>.png",
   * }
   * @endcode
   */
  void
  uploadCover(resp_https_t response, req_https_t request) {
    if (!authenticate(response, request)) return;

    std::stringstream ss;
    std::stringstream configStream;
    ss << request->content.rdbuf();
    pt::ptree outputTree;
    auto g = util::fail_guard([&]() {
      std::ostringstream data;

      SimpleWeb::StatusCode code = SimpleWeb::StatusCode::success_ok;
      if (outputTree.get_child_optional("error").has_value()) {
        code = SimpleWeb::StatusCode::client_error_bad_request;
      }

      pt::write_json(data, outputTree);
      response->write(code, data.str());
    });
    pt::ptree inputTree;
    try {
      pt::read_json(ss, inputTree);
    }
    catch (std::exception &e) {
      BOOST_LOG(warning) << "UploadCover: "sv << e.what();
      outputTree.put("status", "false");
      outputTree.put("error", e.what());
      return;
    }

    auto key = inputTree.get("key", "");
    if (key.empty()) {
      outputTree.put("error", "Cover key is required");
      return;
    }
    auto url = inputTree.get("url", "");

    const std::string coverdir = platf::appdata().string() + "/covers/";
    file_handler::make_directory(coverdir);

    std::basic_string path = coverdir + http::url_escape(key) + ".png";
    if (!url.empty()) {
      if (http::url_get_host(url) != "images.igdb.com") {
        outputTree.put("error", "Only images.igdb.com is allowed");
        return;
      }
      if (!http::download_file(url, path)) {
        outputTree.put("error", "Failed to download cover");
        return;
      }
    }
    else {
      auto data = SimpleWeb::Crypto::Base64::decode(inputTree.get<std::string>("data"));

      std::ofstream imgfile(path);
      imgfile.write(data.data(), (int) data.size());
    }
    outputTree.put("path", path);
  }

  /**
   * @brief Get the configuration settings.
   * @param response The HTTP response object.
   * @param request The HTTP request object.
   */
  void
  getConfig(resp_https_t response, req_https_t request) {
    if (!authenticate(response, request)) return;

    print_req(request);

    pt::ptree outputTree;
    auto g = util::fail_guard([&]() {
      std::ostringstream data;

      pt::write_json(data, outputTree);
      response->write(data.str());
    });

    outputTree.put("status", "true");
    outputTree.put("platform", SUNSHINE_PLATFORM);
    outputTree.put("version", PROJECT_VER);
  #ifdef _WIN32
    outputTree.put("vdisplayStatus", (int)proc::vDisplayDriverStatus);
  #endif

    auto vars = config::parse_config(file_handler::read_file(config::sunshine.config_file.c_str()));

    for (auto &[name, value] : vars) {
      outputTree.put(std::move(name), std::move(value));
    }
  }

  /**
   * @brief Get the locale setting. This endpoint does not require authentication.
   * @param response The HTTP response object.
   * @param request The HTTP request object.
   */
  void
  getLocale(resp_https_t response, req_https_t request) {
    // we need to return the locale whether authenticated or not

    print_req(request);

    pt::ptree outputTree;
    auto g = util::fail_guard([&]() {
      std::ostringstream data;

      pt::write_json(data, outputTree);
      response->write(data.str());
    });

    outputTree.put("status", "true");
    outputTree.put("locale", config::sunshine.locale);
  }

  /**
   * @brief Save the configuration settings.
   * @param response The HTTP response object.
   * @param request The HTTP request object.
   * The body for the post request should be JSON serialized in the following format:
   * @code{.json}
   * {
   *   "key": "value"
   * }
   * @endcode
   *
   * @attention{It is recommended to ONLY save the config settings that differ from the default behavior.}
   */
  void
  saveConfig(resp_https_t response, req_https_t request) {
    if (!authenticate(response, request)) return;

    print_req(request);

    std::stringstream ss;
    std::stringstream configStream;
    ss << request->content.rdbuf();
    pt::ptree outputTree;
    auto g = util::fail_guard([&]() {
      std::ostringstream data;

      pt::write_json(data, outputTree);
      response->write(data.str());
    });
    pt::ptree inputTree;
    try {
      // TODO: Input Validation
      pt::read_json(ss, inputTree);
      for (const auto &kv : inputTree) {
        std::string value = inputTree.get<std::string>(kv.first);
        if (value.length() == 0 || value.compare("null") == 0) continue;

        configStream << kv.first << " = " << value << std::endl;
      }
      file_handler::write_file(config::sunshine.config_file.c_str(), configStream.str());
    }
    catch (std::exception &e) {
      BOOST_LOG(warning) << "SaveConfig: "sv << e.what();
      outputTree.put("status", "false");
      outputTree.put("error", e.what());
      return;
    }
  }

  /**
   * @brief Restart Sunshine.
   * @param response The HTTP response object.
   * @param request The HTTP request object.
   */
  void
  restart(resp_https_t response, req_https_t request) {
    if (!authenticate(response, request)) return;

    print_req(request);

    // We may not return from this call
    platf::restart();
  }

  /**
   * @brief Update existing credentials.
   * @param response The HTTP response object.
   * @param request The HTTP request object.
   * The body for the post request should be JSON serialized in the following format:
   * @code{.json}
   * {
   *   "currentUsername": "Current Username",
   *   "currentPassword": "Current Password",
   *   "newUsername": "New Username",
   *   "newPassword": "New Password",
   *   "confirmNewPassword": "Confirm New Password"
   * }
   * @endcode
   */
  void
  quit(resp_https_t response, req_https_t request) {
    if (!authenticate(response, request)) return;

    print_req(request);

    BOOST_LOG(warning) << "Requested quit from config page!"sv;

  #ifdef _WIN32
    // If we're running in a service, return a special status to
    // tell it to terminate too, otherwise it will just respawn us.
    if (GetConsoleWindow() == NULL) {
      lifetime::exit_sunshine(ERROR_SHUTDOWN_IN_PROGRESS, true);
    } else
  #endif
    {
      lifetime::exit_sunshine(0, true);
    }

    // We do want to return here
    // If user get a return, then the exit has failed.
    // This might not be thread safe but we're exiting anyways
    std::thread write_resp([response]{
      std::this_thread::sleep_for(5s);
      response->write();
    });
    write_resp.detach();
  }

  void
  savePassword(resp_https_t response, req_https_t request) {
    if (!config::sunshine.username.empty() && !authenticate(response, request)) return;

    print_req(request);

    std::stringstream ss;
    std::stringstream configStream;
    ss << request->content.rdbuf();

    pt::ptree inputTree, outputTree;

    auto g = util::fail_guard([&]() {
      std::ostringstream data;
      pt::write_json(data, outputTree);
      response->write(data.str());
    });

    try {
      // TODO: Input Validation
      pt::read_json(ss, inputTree);
      auto username = inputTree.count("currentUsername") > 0 ? inputTree.get<std::string>("currentUsername") : "";
      auto newUsername = inputTree.get<std::string>("newUsername");
      auto password = inputTree.count("currentPassword") > 0 ? inputTree.get<std::string>("currentPassword") : "";
      auto newPassword = inputTree.count("newPassword") > 0 ? inputTree.get<std::string>("newPassword") : "";
      auto confirmPassword = inputTree.count("confirmNewPassword") > 0 ? inputTree.get<std::string>("confirmNewPassword") : "";
      if (newUsername.length() == 0) newUsername = username;
      if (newUsername.length() == 0) {
        outputTree.put("status", false);
        outputTree.put("error", "Invalid Username");
      }
      else {
        auto hash = util::hex(crypto::hash(password + config::sunshine.salt)).to_string();
        if (config::sunshine.username.empty() || (boost::iequals(username, config::sunshine.username) && hash == config::sunshine.password)) {
          if (newPassword.empty() || newPassword != confirmPassword) {
            outputTree.put("status", false);
            outputTree.put("error", "Password Mismatch");
          }
          else {
            http::save_user_creds(config::sunshine.credentials_file, newUsername, newPassword);
            http::reload_user_creds(config::sunshine.credentials_file);

            // Force user to re-login
            sessionCookie.clear();

            outputTree.put("status", true);
          }
        }
        else {
          outputTree.put("status", false);
          outputTree.put("error", "Invalid Current Credentials");
        }
      }
    }
    catch (std::exception &e) {
      BOOST_LOG(warning) << "SavePassword: "sv << e.what();
      outputTree.put("status", false);
      outputTree.put("error", e.what());
      return;
    }
  }

  /**
   * @brief Send a pin code to the host. The pin is generated from the Moonlight client during the pairing process.
   * @param response The HTTP response object.
   * @param request The HTTP request object.
   * The body for the post request should be JSON serialized in the following format:
   * @code{.json}
   * {
   *   "pin": "<pin>",
   *   "name": "Friendly Client Name"
   * }
   * @endcode
   */
  void
  login(resp_https_t response, req_https_t request) {
    if (!checkIPOrigin(response, request)) {
      return;
    }

    auto fg = util::fail_guard([&]{
      response->write(SimpleWeb::StatusCode::client_error_unauthorized);
    });

    std::stringstream ss;
    ss << request->content.rdbuf();

    pt::ptree inputTree;

    try {
      pt::read_json(ss, inputTree);
      std::string username = inputTree.get<std::string>("username");
      std::string password = inputTree.get<std::string>("password");
      std::string hash = util::hex(crypto::hash(password + config::sunshine.salt)).to_string();

      if (!boost::iequals(username, config::sunshine.username) || hash != config::sunshine.password) {
        return;
      }

      sessionCookie = crypto::rand_alphabet(64);
      cookie_creation_time = std::chrono::steady_clock::now();

      const SimpleWeb::CaseInsensitiveMultimap headers {
        { "Set-Cookie", "auth=" + sessionCookie + "; Secure; Max-Age=2592000; Path=/" }
      };

      response->write(headers);

      fg.disable();
    } catch (std::exception &e) {
      BOOST_LOG(warning) << "Web UI Login failed: ["sv << net::addr_to_normalized_string(request->remote_endpoint().address()) << "]: "sv << e.what();
      response->write(SimpleWeb::StatusCode::server_error_internal_server_error);
      fg.disable();
      return;
    }
  }

  void
  savePin(resp_https_t response, req_https_t request) {
    if (!authenticate(response, request)) return;

    print_req(request);

    std::stringstream ss;
    ss << request->content.rdbuf();

    pt::ptree inputTree, outputTree;

    auto g = util::fail_guard([&]() {
      std::ostringstream data;
      pt::write_json(data, outputTree);
      response->write(data.str());
    });

    try {
      // TODO: Input Validation
      pt::read_json(ss, inputTree);
      std::string pin = inputTree.get<std::string>("pin");
      std::string name = inputTree.get<std::string>("name");
      outputTree.put("status", nvhttp::pin(pin, name));
    }
    catch (std::exception &e) {
      BOOST_LOG(warning) << "SavePin: "sv << e.what();
      outputTree.put("status", false);
      outputTree.put("error", e.what());
      return;
    }
  }

  /**
   * @brief Unpair all clients.
   * @param response The HTTP response object.
   * @param request The HTTP request object.
   */
  void
  getOTP(resp_https_t response, req_https_t request) {
    if (!authenticate(response, request)) return;

    print_req(request);

    pt::ptree outputTree;

    auto g = util::fail_guard([&]() {
      std::ostringstream data;
      pt::write_json(data, outputTree);
      response->write(data.str());
    });

    try {
      auto args = request->parse_query_string();
      auto it = args.find("passphrase");
      if (it == std::end(args)) {
        throw std::runtime_error("Passphrase not provided!");
      }

      if (it->second.size() < 4) {
        throw std::runtime_error("Passphrase too short!");
      }

      std::string passphrase = it->second;
      std::string deviceName;

      it = args.find("deviceName");
      if (it != std::end(args)) {
        deviceName = it->second;
      }

      outputTree.put("otp", nvhttp::request_otp(passphrase, deviceName));
      outputTree.put("ip", platf::get_local_ip_for_gateway());
      outputTree.put("name", config::nvhttp.sunshine_name);
      outputTree.put("status", true);
      outputTree.put("message", "OTP created, effective within 3 minutes.");
    }
    catch (std::exception &e) {
      BOOST_LOG(warning) << "OTP creation failed: "sv << e.what();
      outputTree.put("status", false);
      outputTree.put("message", e.what());
      return;
    }
  }

  void
  unpairAll(resp_https_t response, req_https_t request) {
    if (!authenticate(response, request)) return;

    print_req(request);

    pt::ptree outputTree;

    auto g = util::fail_guard([&]() {
      std::ostringstream data;
      pt::write_json(data, outputTree);
      response->write(data.str());
    });
    nvhttp::erase_all_clients();
    proc::proc.terminate();
    outputTree.put("status", true);
  }

  /**
   * @brief Unpair a client.
   * @param response The HTTP response object.
   * @param request The HTTP request object.
   * The body for the post request should be JSON serialized in the following format:
   * @code{.json}
   * {
   *  "uuid": "<uuid>"
   * }
   * @endcode
   */
  void
  updateClient(resp_https_t response, req_https_t request) {
    if (!authenticate(response, request)) return;

    print_req(request);

    std::stringstream ss;
    ss << request->content.rdbuf();

    pt::ptree inputTree, outputTree;

    auto g = util::fail_guard([&]() {
      std::ostringstream data;
      pt::write_json(data, outputTree);
      response->write(data.str());
    });

    try {
      pt::read_json(ss, inputTree);
      std::string uuid = inputTree.get<std::string>("uuid");
      std::string name = inputTree.get<std::string>("name");
      auto perm = (crypto::PERM)inputTree.get<uint32_t>("perm") & crypto::PERM::_all;
      outputTree.put("status", nvhttp::update_device_info(uuid, name, perm));
    }
    catch (std::exception &e) {
      BOOST_LOG(warning) << "Update Client: "sv << e.what();
      outputTree.put("status", false);
      outputTree.put("error", e.what());
      return;
    }
  }

  void
  unpair(resp_https_t response, req_https_t request) {
    if (!authenticate(response, request)) return;

    print_req(request);

    std::stringstream ss;
    ss << request->content.rdbuf();

    pt::ptree inputTree, outputTree;

    auto g = util::fail_guard([&]() {
      std::ostringstream data;
      pt::write_json(data, outputTree);
      response->write(data.str());
    });

    try {
      // TODO: Input Validation
      pt::read_json(ss, inputTree);
      std::string uuid = inputTree.get<std::string>("uuid");
      outputTree.put("status", nvhttp::unpair_client(uuid));
    }
    catch (std::exception &e) {
      BOOST_LOG(warning) << "Unpair: "sv << e.what();
      outputTree.put("status", false);
      outputTree.put("error", e.what());
      return;
    }
  }

<<<<<<< HEAD
  void launchApp(resp_https_t response, req_https_t request) {
    if (!authenticate(response, request)) return;

    print_req(request);

    pt::ptree outputTree;

    auto g = util::fail_guard([&]() {
      std::ostringstream data;
      pt::write_json(data, outputTree);
      response->write(data.str());
    });

    auto args = request->parse_query_string();
    if (
      args.find("uuid"s) == std::end(args)
    ) {
      outputTree.put("status", false);
      outputTree.put("error", "Missing a required launch parameter");

      return;
    }

    auto uuid = nvhttp::get_arg(args, "uuid");

    const auto& apps = proc::proc.get_apps();

    for (auto& app : apps) {
      if (app.uuid == uuid) {
        auto appid = util::from_view(app.id);

        crypto::named_cert_t named_cert {
          .name = "",
          .uuid = http::unique_id,
          .perm = crypto::PERM::_all,
        };

        BOOST_LOG(info) << "Launching app ["sv << app.name << "] from web UI"sv;

        auto launch_session = nvhttp::make_launch_session(true, appid, args, &named_cert);
        auto err = proc::proc.execute(appid, app, launch_session);
        if (err) {
          outputTree.put("status", false);
          outputTree.put("error",
            err == 503
            ? "Failed to initialize video capture/encoding. Is a display connected and turned on?"
            : "Failed to start the specified application");
          return;
        } else {
          outputTree.put("status", true);
        }

        return;
      }
    }

    BOOST_LOG(error) << "Couldn't find app with uuid ["sv << uuid << ']';
    outputTree.put("status", false);
    outputTree.put("error", "Cannot find requested application");
  }

  void
  disconnect(resp_https_t response, req_https_t request) {
    if (!authenticate(response, request)) return;

    print_req(request);

    std::stringstream ss;
    ss << request->content.rdbuf();

    pt::ptree inputTree, outputTree;

    auto g = util::fail_guard([&]() {
      std::ostringstream data;
      pt::write_json(data, outputTree);
      response->write(data.str());
    });

    try {
      pt::read_json(ss, inputTree);
      std::string uuid = inputTree.get<std::string>("uuid");
      outputTree.put("status", nvhttp::find_and_stop_session(uuid, true));
    }
    catch (std::exception &e) {
      BOOST_LOG(warning) << "Disconnect: "sv << e.what();
      outputTree.put("status", false);
      outputTree.put("error", e.what());
    }
  }

=======
  /**
   * @brief Get the list of paired clients.
   * @param response The HTTP response object.
   * @param request The HTTP request object.
   */
>>>>>>> 8d2e322e
  void
  listClients(resp_https_t response, req_https_t request) {
    if (!authenticate(response, request)) return;

    print_req(request);

    pt::ptree named_certs = nvhttp::get_all_clients();

    pt::ptree outputTree;

    outputTree.put("status", false);

    auto g = util::fail_guard([&]() {
      std::ostringstream data;
      pt::write_json(data, outputTree);
      response->write(data.str());
    });

    outputTree.add_child("named_certs", named_certs);
    outputTree.put("status", true);
  }

  /**
   * @brief Close the currently running application.
   * @param response The HTTP response object.
   * @param request The HTTP request object.
   */
  void
  closeApp(resp_https_t response, req_https_t request) {
    if (!authenticate(response, request)) return;

    print_req(request);

    pt::ptree outputTree;

    auto g = util::fail_guard([&]() {
      std::ostringstream data;
      pt::write_json(data, outputTree);
      response->write(data.str());
    });

    proc::proc.terminate();
    outputTree.put("status", true);
  }

  void
  start() {
    auto shutdown_event = mail::man->event<bool>(mail::shutdown);

    auto port_https = net::map_port(PORT_HTTPS);
    auto address_family = net::af_from_enum_string(config::sunshine.address_family);

    https_server_t server { config::nvhttp.cert, config::nvhttp.pkey };
    server.default_resource["GET"] = not_found;
    server.resource["^/$"]["GET"] = getIndexPage;
    server.resource["^/pin/?$"]["GET"] = getPinPage;
    server.resource["^/apps/?$"]["GET"] = getAppsPage;
    server.resource["^/config/?$"]["GET"] = getConfigPage;
    server.resource["^/password/?$"]["GET"] = getPasswordPage;
    server.resource["^/welcome/?$"]["GET"] = getWelcomePage;
    server.resource["^/login/?$"]["GET"] = getLoginPage;
    server.resource["^/troubleshooting/?$"]["GET"] = getTroubleshootingPage;
    server.resource["^/api/login"]["POST"] = login;
    server.resource["^/api/pin$"]["POST"] = savePin;
    server.resource["^/api/otp$"]["GET"] = getOTP;
    server.resource["^/api/apps$"]["GET"] = getApps;
    server.resource["^/api/apps$"]["POST"] = saveApp;
    server.resource["^/api/apps/delete$"]["POST"] = deleteApp;
    server.resource["^/api/apps/launch$"]["POST"] = launchApp;
    server.resource["^/api/apps/close$"]["POST"] = closeApp;
    server.resource["^/api/logs$"]["GET"] = getLogs;
    server.resource["^/api/config$"]["GET"] = getConfig;
    server.resource["^/api/config$"]["POST"] = saveConfig;
    server.resource["^/api/configLocale$"]["GET"] = getLocale;
    server.resource["^/api/restart$"]["POST"] = restart;
    server.resource["^/api/quit$"]["POST"] = quit;
    server.resource["^/api/password$"]["POST"] = savePassword;
    server.resource["^/api/clients/unpair-all$"]["POST"] = unpairAll;
    server.resource["^/api/clients/list$"]["GET"] = listClients;
    server.resource["^/api/clients/update$"]["POST"] = updateClient;
    server.resource["^/api/clients/unpair$"]["POST"] = unpair;
    server.resource["^/api/clients/disconnect$"]["POST"] = disconnect;
    server.resource["^/api/covers/upload$"]["POST"] = uploadCover;
    server.resource["^/images/apollo.ico$"]["GET"] = getFaviconImage;
    server.resource["^/images/logo-apollo-45.png$"]["GET"] = getSunshineLogoImage;
    server.resource["^/assets\\/.+$"]["GET"] = getNodeModules;
    server.config.reuse_address = true;
    server.config.address = net::af_to_any_address_string(address_family);
    server.config.port = port_https;

    auto accept_and_run = [&](auto *server) {
      try {
        server->start([](unsigned short port) {
          BOOST_LOG(info) << "Configuration UI available at [https://localhost:"sv << port << "]";
        });
      }
      catch (boost::system::system_error &err) {
        // It's possible the exception gets thrown after calling server->stop() from a different thread
        if (shutdown_event->peek()) {
          return;
        }

        BOOST_LOG(fatal) << "Couldn't start Configuration HTTPS server on port ["sv << port_https << "]: "sv << err.what();
        shutdown_event->raise(true);
        return;
      }
    };
    std::thread tcp { accept_and_run, &server };

    // Wait for any event
    shutdown_event->view();

    server.stop();

    tcp.join();
  }
}  // namespace confighttp<|MERGE_RESOLUTION|>--- conflicted
+++ resolved
@@ -384,9 +384,9 @@
    * The body for the post request should be JSON serialized in the following format:
    * @code{.json}
    * {
-   *   "name": "Application Name",
-   *   "output": "Log Output Path",
-   *   "cmd": "Command to run the application",
+   *   "name": "<Application Name>",
+   *   "output": "<Log Output Path>",
+   *   "cmd": "<Command to run the application>",
    *   "index": -1,
    *   "exclude-global-prep-cmd": false,
    *   "elevated": false,
@@ -395,15 +395,16 @@
    *   "exit-timeout": 5,
    *   "prep-cmd": [
    *     {
-   *       "do": "Command to prepare",
-   *       "undo": "Command to undo preparation",
+   *       "do": "<Command to prepare>",
+   *       "undo": "<Command to undo preparation>",
    *       "elevated": false
    *     }
    *   ],
    *   "detached": [
-   *     "Detached command"
+   *     "<Detached commands>"
    *   ],
-   *   "image-path": "Full path to the application image. Must be a png file.",
+   *   "image-path": "<Full path to the application image. Must be a png file.>",
+   *   "uuid": "C3445C24-871A-FD23-0708-615C121B5B78"
    * }
    * @endcode
    */
@@ -697,6 +698,35 @@
 
     // We may not return from this call
     platf::restart();
+  }
+
+  void
+  quit(resp_https_t response, req_https_t request) {
+    if (!authenticate(response, request)) return;
+
+    print_req(request);
+
+    BOOST_LOG(warning) << "Requested quit from config page!"sv;
+
+  #ifdef _WIN32
+    // If we're running in a service, return a special status to
+    // tell it to terminate too, otherwise it will just respawn us.
+    if (GetConsoleWindow() == NULL) {
+      lifetime::exit_sunshine(ERROR_SHUTDOWN_IN_PROGRESS, true);
+    } else
+  #endif
+    {
+      lifetime::exit_sunshine(0, true);
+    }
+
+    // We do want to return here
+    // If user get a return, then the exit has failed.
+    // This might not be thread safe but we're exiting anyways
+    std::thread write_resp([response]{
+      std::this_thread::sleep_for(5s);
+      response->write();
+    });
+    write_resp.detach();
   }
 
   /**
@@ -714,35 +744,6 @@
    * }
    * @endcode
    */
-  void
-  quit(resp_https_t response, req_https_t request) {
-    if (!authenticate(response, request)) return;
-
-    print_req(request);
-
-    BOOST_LOG(warning) << "Requested quit from config page!"sv;
-
-  #ifdef _WIN32
-    // If we're running in a service, return a special status to
-    // tell it to terminate too, otherwise it will just respawn us.
-    if (GetConsoleWindow() == NULL) {
-      lifetime::exit_sunshine(ERROR_SHUTDOWN_IN_PROGRESS, true);
-    } else
-  #endif
-    {
-      lifetime::exit_sunshine(0, true);
-    }
-
-    // We do want to return here
-    // If user get a return, then the exit has failed.
-    // This might not be thread safe but we're exiting anyways
-    std::thread write_resp([response]{
-      std::this_thread::sleep_for(5s);
-      response->write();
-    });
-    write_resp.detach();
-  }
-
   void
   savePassword(resp_https_t response, req_https_t request) {
     if (!config::sunshine.username.empty() && !authenticate(response, request)) return;
@@ -805,6 +806,49 @@
     }
   }
 
+  void
+  login(resp_https_t response, req_https_t request) {
+    if (!checkIPOrigin(response, request)) {
+      return;
+    }
+
+    auto fg = util::fail_guard([&]{
+      response->write(SimpleWeb::StatusCode::client_error_unauthorized);
+    });
+
+    std::stringstream ss;
+    ss << request->content.rdbuf();
+
+    pt::ptree inputTree;
+
+    try {
+      pt::read_json(ss, inputTree);
+      std::string username = inputTree.get<std::string>("username");
+      std::string password = inputTree.get<std::string>("password");
+      std::string hash = util::hex(crypto::hash(password + config::sunshine.salt)).to_string();
+
+      if (!boost::iequals(username, config::sunshine.username) || hash != config::sunshine.password) {
+        return;
+      }
+
+      sessionCookie = crypto::rand_alphabet(64);
+      cookie_creation_time = std::chrono::steady_clock::now();
+
+      const SimpleWeb::CaseInsensitiveMultimap headers {
+        { "Set-Cookie", "auth=" + sessionCookie + "; Secure; Max-Age=2592000; Path=/" }
+      };
+
+      response->write(headers);
+
+      fg.disable();
+    } catch (std::exception &e) {
+      BOOST_LOG(warning) << "Web UI Login failed: ["sv << net::addr_to_normalized_string(request->remote_endpoint().address()) << "]: "sv << e.what();
+      response->write(SimpleWeb::StatusCode::server_error_internal_server_error);
+      fg.disable();
+      return;
+    }
+  }
+
   /**
    * @brief Send a pin code to the host. The pin is generated from the Moonlight client during the pairing process.
    * @param response The HTTP response object.
@@ -818,49 +862,6 @@
    * @endcode
    */
   void
-  login(resp_https_t response, req_https_t request) {
-    if (!checkIPOrigin(response, request)) {
-      return;
-    }
-
-    auto fg = util::fail_guard([&]{
-      response->write(SimpleWeb::StatusCode::client_error_unauthorized);
-    });
-
-    std::stringstream ss;
-    ss << request->content.rdbuf();
-
-    pt::ptree inputTree;
-
-    try {
-      pt::read_json(ss, inputTree);
-      std::string username = inputTree.get<std::string>("username");
-      std::string password = inputTree.get<std::string>("password");
-      std::string hash = util::hex(crypto::hash(password + config::sunshine.salt)).to_string();
-
-      if (!boost::iequals(username, config::sunshine.username) || hash != config::sunshine.password) {
-        return;
-      }
-
-      sessionCookie = crypto::rand_alphabet(64);
-      cookie_creation_time = std::chrono::steady_clock::now();
-
-      const SimpleWeb::CaseInsensitiveMultimap headers {
-        { "Set-Cookie", "auth=" + sessionCookie + "; Secure; Max-Age=2592000; Path=/" }
-      };
-
-      response->write(headers);
-
-      fg.disable();
-    } catch (std::exception &e) {
-      BOOST_LOG(warning) << "Web UI Login failed: ["sv << net::addr_to_normalized_string(request->remote_endpoint().address()) << "]: "sv << e.what();
-      response->write(SimpleWeb::StatusCode::server_error_internal_server_error);
-      fg.disable();
-      return;
-    }
-  }
-
-  void
   savePin(resp_https_t response, req_https_t request) {
     if (!authenticate(response, request)) return;
 
@@ -892,11 +893,6 @@
     }
   }
 
-  /**
-   * @brief Unpair all clients.
-   * @param response The HTTP response object.
-   * @param request The HTTP request object.
-   */
   void
   getOTP(resp_https_t response, req_https_t request) {
     if (!authenticate(response, request)) return;
@@ -944,6 +940,43 @@
     }
   }
 
+  void
+  updateClient(resp_https_t response, req_https_t request) {
+    if (!authenticate(response, request)) return;
+
+    print_req(request);
+
+    std::stringstream ss;
+    ss << request->content.rdbuf();
+
+    pt::ptree inputTree, outputTree;
+
+    auto g = util::fail_guard([&]() {
+      std::ostringstream data;
+      pt::write_json(data, outputTree);
+      response->write(data.str());
+    });
+
+    try {
+      pt::read_json(ss, inputTree);
+      std::string uuid = inputTree.get<std::string>("uuid");
+      std::string name = inputTree.get<std::string>("name");
+      auto perm = (crypto::PERM)inputTree.get<uint32_t>("perm") & crypto::PERM::_all;
+      outputTree.put("status", nvhttp::update_device_info(uuid, name, perm));
+    }
+    catch (std::exception &e) {
+      BOOST_LOG(warning) << "Update Client: "sv << e.what();
+      outputTree.put("status", false);
+      outputTree.put("error", e.what());
+      return;
+    }
+  }
+
+  /**
+   * @brief Unpair all clients.
+   * @param response The HTTP response object.
+   * @param request The HTTP request object.
+   */
   void
   unpairAll(resp_https_t response, req_https_t request) {
     if (!authenticate(response, request)) return;
@@ -974,38 +1007,6 @@
    * @endcode
    */
   void
-  updateClient(resp_https_t response, req_https_t request) {
-    if (!authenticate(response, request)) return;
-
-    print_req(request);
-
-    std::stringstream ss;
-    ss << request->content.rdbuf();
-
-    pt::ptree inputTree, outputTree;
-
-    auto g = util::fail_guard([&]() {
-      std::ostringstream data;
-      pt::write_json(data, outputTree);
-      response->write(data.str());
-    });
-
-    try {
-      pt::read_json(ss, inputTree);
-      std::string uuid = inputTree.get<std::string>("uuid");
-      std::string name = inputTree.get<std::string>("name");
-      auto perm = (crypto::PERM)inputTree.get<uint32_t>("perm") & crypto::PERM::_all;
-      outputTree.put("status", nvhttp::update_device_info(uuid, name, perm));
-    }
-    catch (std::exception &e) {
-      BOOST_LOG(warning) << "Update Client: "sv << e.what();
-      outputTree.put("status", false);
-      outputTree.put("error", e.what());
-      return;
-    }
-  }
-
-  void
   unpair(resp_https_t response, req_https_t request) {
     if (!authenticate(response, request)) return;
 
@@ -1036,7 +1037,6 @@
     }
   }
 
-<<<<<<< HEAD
   void launchApp(resp_https_t response, req_https_t request) {
     if (!authenticate(response, request)) return;
 
@@ -1127,13 +1127,11 @@
     }
   }
 
-=======
   /**
    * @brief Get the list of paired clients.
    * @param response The HTTP response object.
    * @param request The HTTP request object.
    */
->>>>>>> 8d2e322e
   void
   listClients(resp_https_t response, req_https_t request) {
     if (!authenticate(response, request)) return;
