/**
 * @file src/rtsp.cpp
 * @brief Definitions for RTSP streaming.
 */
#define BOOST_BIND_GLOBAL_PLACEHOLDERS

extern "C" {
#include <moonlight-common-c/src/Limelight-internal.h>
#include <moonlight-common-c/src/Rtsp.h>
}

// standard includes
#include <array>
#include <cctype>
#include <set>
#include <unordered_map>
#include <utility>

// lib includes
#include <boost/asio.hpp>
#include <boost/bind.hpp>

// local includes
#include "config.h"
#include "globals.h"
#include "input.h"
#include "logging.h"
#include "network.h"
#include "rtsp.h"
#include "stream.h"
#include "sync.h"
#include "video.h"

namespace asio = boost::asio;

using asio::ip::tcp;
using asio::ip::udp;

using namespace std::literals;

namespace rtsp_stream {
  void free_msg(PRTSP_MESSAGE msg) {
    freeMessage(msg);

    delete msg;
  }

#pragma pack(push, 1)

  struct encrypted_rtsp_header_t {
    // We set the MSB in encrypted RTSP messages to allow format-agnostic
    // parsing code to be able to tell encrypted from plaintext messages.
    static constexpr std::uint32_t ENCRYPTED_MESSAGE_TYPE_BIT = 0x80000000;

    uint8_t *payload() {
      return (uint8_t *) (this + 1);
    }

    std::uint32_t payload_length() {
      return util::endian::big<std::uint32_t>(typeAndLength) & ~ENCRYPTED_MESSAGE_TYPE_BIT;
    }

    bool is_encrypted() {
      return !!(util::endian::big<std::uint32_t>(typeAndLength) & ENCRYPTED_MESSAGE_TYPE_BIT);
    }

    // This field is the length of the payload + ENCRYPTED_MESSAGE_TYPE_BIT in big-endian
    std::uint32_t typeAndLength;

    // This field is the number used to initialize the bottom 4 bytes of the AES IV in big-endian
    std::uint32_t sequenceNumber;

    // This field is the AES GCM authentication tag
    std::uint8_t tag[16];
  };

#pragma pack(pop)

  class rtsp_server_t;

  using msg_t = util::safe_ptr<RTSP_MESSAGE, free_msg>;
  using cmd_func_t = std::function<void(rtsp_server_t *server, tcp::socket &, launch_session_t &, msg_t &&)>;

  void print_msg(PRTSP_MESSAGE msg);
  void cmd_not_found(tcp::socket &sock, launch_session_t &, msg_t &&req);
  void respond(tcp::socket &sock, launch_session_t &session, POPTION_ITEM options, int statuscode, const char *status_msg, int seqn, const std::string_view &payload);

  class socket_t: public std::enable_shared_from_this<socket_t> {
  public:
    socket_t(boost::asio::io_context &io_context, std::function<void(tcp::socket &sock, launch_session_t &, msg_t &&)> &&handle_data_fn):
        handle_data_fn {std::move(handle_data_fn)},
        sock {io_context} {
    }

    /**
     * @brief Queue an asynchronous read to begin the next message.
     */
    void read() {
      if (begin == std::end(msg_buf) || (session->rtsp_cipher && begin + sizeof(encrypted_rtsp_header_t) >= std::end(msg_buf))) {
        BOOST_LOG(error) << "RTSP: read(): Exceeded maximum rtsp packet size: "sv << msg_buf.size();

        respond(sock, *session, nullptr, 400, "BAD REQUEST", 0, {});

        boost::system::error_code ec;
        sock.close(ec);

        return;
      }

      if (session->rtsp_cipher) {
        // For encrypted RTSP, we will read the the entire header first
        boost::asio::async_read(sock, boost::asio::buffer(begin, sizeof(encrypted_rtsp_header_t)), boost::bind(&socket_t::handle_read_encrypted_header, shared_from_this(), boost::asio::placeholders::error, boost::asio::placeholders::bytes_transferred));
      } else {
        sock.async_read_some(
          boost::asio::buffer(begin, (std::size_t)(std::end(msg_buf) - begin)),
          boost::bind(
            &socket_t::handle_read_plaintext,
            shared_from_this(),
            boost::asio::placeholders::error,
            boost::asio::placeholders::bytes_transferred
          )
        );
      }
    }

    /**
     * @brief Handle the initial read of the header of an encrypted message.
     * @param socket The socket the message was received on.
     * @param ec The error code of the read operation.
     * @param bytes The number of bytes read.
     */
    static void handle_read_encrypted_header(std::shared_ptr<socket_t> &socket, const boost::system::error_code &ec, std::size_t bytes) {
      BOOST_LOG(debug) << "handle_read_encrypted_header(): Handle read of size: "sv << bytes << " bytes"sv;

      auto sock_close = util::fail_guard([&socket]() {
        boost::system::error_code ec;
        socket->sock.close(ec);

        if (ec) {
          BOOST_LOG(error) << "RTSP: handle_read_encrypted_header(): Couldn't close tcp socket: "sv << ec.message();
        }
      });

      if (ec || bytes < sizeof(encrypted_rtsp_header_t)) {
        BOOST_LOG(error) << "RTSP: handle_read_encrypted_header(): Couldn't read from tcp socket: "sv << ec.message();

        respond(socket->sock, *socket->session, nullptr, 400, "BAD REQUEST", 0, {});
        return;
      }

      auto header = (encrypted_rtsp_header_t *) socket->begin;
      if (!header->is_encrypted()) {
        BOOST_LOG(error) << "RTSP: handle_read_encrypted_header(): Rejecting unencrypted RTSP message"sv;

        respond(socket->sock, *socket->session, nullptr, 400, "BAD REQUEST", 0, {});
        return;
      }

      auto payload_length = header->payload_length();

      // Check if we have enough space to read this message
      if (socket->begin + sizeof(*header) + payload_length >= std::end(socket->msg_buf)) {
        BOOST_LOG(error) << "RTSP: handle_read_encrypted_header(): Exceeded maximum rtsp packet size: "sv << socket->msg_buf.size();

        respond(socket->sock, *socket->session, nullptr, 400, "BAD REQUEST", 0, {});
        return;
      }

      sock_close.disable();

      // Read the remainder of the header and full encrypted payload
      boost::asio::async_read(socket->sock, boost::asio::buffer(socket->begin + bytes, payload_length), boost::bind(&socket_t::handle_read_encrypted_message, socket->shared_from_this(), boost::asio::placeholders::error, boost::asio::placeholders::bytes_transferred));
    }

    /**
     * @brief Handle the final read of the content of an encrypted message.
     * @param socket The socket the message was received on.
     * @param ec The error code of the read operation.
     * @param bytes The number of bytes read.
     */
    static void handle_read_encrypted_message(std::shared_ptr<socket_t> &socket, const boost::system::error_code &ec, std::size_t bytes) {
      BOOST_LOG(debug) << "handle_read_encrypted(): Handle read of size: "sv << bytes << " bytes"sv;

      auto sock_close = util::fail_guard([&socket]() {
        boost::system::error_code ec;
        socket->sock.close(ec);

        if (ec) {
          BOOST_LOG(error) << "RTSP: handle_read_encrypted_message(): Couldn't close tcp socket: "sv << ec.message();
        }
      });

      auto header = (encrypted_rtsp_header_t *) socket->begin;
      auto payload_length = header->payload_length();
      auto seq = util::endian::big<std::uint32_t>(header->sequenceNumber);

      if (ec || bytes < payload_length) {
        BOOST_LOG(error) << "RTSP: handle_read_encrypted(): Couldn't read from tcp socket: "sv << ec.message();

        respond(socket->sock, *socket->session, nullptr, 400, "BAD REQUEST", 0, {});
        return;
      }

      // We use the deterministic IV construction algorithm specified in NIST SP 800-38D
      // Section 8.2.1. The sequence number is our "invocation" field and the 'RC' in the
      // high bytes is the "fixed" field. Because each client provides their own unique
      // key, our values in the fixed field need only uniquely identify each independent
      // use of the client's key with AES-GCM in our code.
      //
      // The sequence number is 32 bits long which allows for 2^32 RTSP messages to be
      // received from each client before the IV repeats.
      crypto::aes_t iv(12);
      std::copy_n((uint8_t *) &seq, sizeof(seq), std::begin(iv));
      iv[10] = 'C';  // Client originated
      iv[11] = 'R';  // RTSP

      std::vector<uint8_t> plaintext;
      if (socket->session->rtsp_cipher->decrypt(std::string_view {(const char *) header->tag, sizeof(header->tag) + bytes}, plaintext, &iv)) {
        BOOST_LOG(error) << "Failed to verify RTSP message tag"sv;

        respond(socket->sock, *socket->session, nullptr, 400, "BAD REQUEST", 0, {});
        return;
      }

      msg_t req {new msg_t::element_type {}};
      if (auto status = parseRtspMessage(req.get(), (char *) plaintext.data(), plaintext.size())) {
        BOOST_LOG(error) << "Malformed RTSP message: ["sv << status << ']';

        respond(socket->sock, *socket->session, nullptr, 400, "BAD REQUEST", 0, {});
        return;
      }

      sock_close.disable();

      print_msg(req.get());

      socket->handle_data(std::move(req));
    }

    /**
     * @brief Queue an asynchronous read of the payload portion of a plaintext message.
     */
    void read_plaintext_payload() {
      if (begin == std::end(msg_buf)) {
        BOOST_LOG(error) << "RTSP: read_plaintext_payload(): Exceeded maximum rtsp packet size: "sv << msg_buf.size();

        respond(sock, *session, nullptr, 400, "BAD REQUEST", 0, {});

        boost::system::error_code ec;
        sock.close(ec);

        return;
      }

      sock.async_read_some(
        boost::asio::buffer(begin, (std::size_t)(std::end(msg_buf) - begin)),
        boost::bind(
          &socket_t::handle_plaintext_payload,
          shared_from_this(),
          boost::asio::placeholders::error,
          boost::asio::placeholders::bytes_transferred
        )
      );
    }

    /**
     * @brief Handle the read of the payload portion of a plaintext message.
     * @param socket The socket the message was received on.
     * @param ec The error code of the read operation.
     * @param bytes The number of bytes read.
     */
    static void handle_plaintext_payload(std::shared_ptr<socket_t> &socket, const boost::system::error_code &ec, std::size_t bytes) {
      BOOST_LOG(debug) << "handle_plaintext_payload(): Handle read of size: "sv << bytes << " bytes"sv;

      auto sock_close = util::fail_guard([&socket]() {
        boost::system::error_code ec;
        socket->sock.close(ec);

        if (ec) {
          BOOST_LOG(error) << "RTSP: handle_plaintext_payload(): Couldn't close tcp socket: "sv << ec.message();
        }
      });

      if (ec) {
        BOOST_LOG(error) << "RTSP: handle_plaintext_payload(): Couldn't read from tcp socket: "sv << ec.message();

        return;
      }

      auto end = socket->begin + bytes;
      msg_t req {new msg_t::element_type {}};
      if (auto status = parseRtspMessage(req.get(), socket->msg_buf.data(), (std::size_t)(end - socket->msg_buf.data()))) {
        BOOST_LOG(error) << "Malformed RTSP message: ["sv << status << ']';

        respond(socket->sock, *socket->session, nullptr, 400, "BAD REQUEST", 0, {});
        return;
      }

      sock_close.disable();

      auto fg = util::fail_guard([&socket]() {
        socket->read_plaintext_payload();
      });

      auto content_length = 0;
      for (auto option = req->options; option != nullptr; option = option->next) {
        if ("Content-length"sv == option->option) {
          BOOST_LOG(debug) << "Found Content-Length: "sv << option->content << " bytes"sv;

          // If content_length > bytes read, then we need to store current data read,
          // to be appended by the next read.
          std::string_view content {option->content};
          auto begin = std::find_if(std::begin(content), std::end(content), [](auto ch) {
            return (bool) std::isdigit(ch);
          });

          content_length = util::from_chars(begin, std::end(content));
          break;
        }
      }

      if (end - socket->crlf >= content_length) {
        if (end - socket->crlf > content_length) {
          BOOST_LOG(warning) << "(end - socket->crlf) > content_length -- "sv << (std::size_t)(end - socket->crlf) << " > "sv << content_length;
        }

        fg.disable();
        print_msg(req.get());

        socket->handle_data(std::move(req));
      }

      socket->begin = end;
    }

    /**
     * @brief Handle the read of the header portion of a plaintext message.
     * @param socket The socket the message was received on.
     * @param ec The error code of the read operation.
     * @param bytes The number of bytes read.
     */
    static void handle_read_plaintext(std::shared_ptr<socket_t> &socket, const boost::system::error_code &ec, std::size_t bytes) {
      BOOST_LOG(debug) << "handle_read_plaintext(): Handle read of size: "sv << bytes << " bytes"sv;

      if (ec) {
        BOOST_LOG(error) << "RTSP: handle_read_plaintext(): Couldn't read from tcp socket: "sv << ec.message();

        boost::system::error_code ec;
        socket->sock.close(ec);

        if (ec) {
          BOOST_LOG(error) << "RTSP: handle_read_plaintext(): Couldn't close tcp socket: "sv << ec.message();
        }

        return;
      }

      auto fg = util::fail_guard([&socket]() {
        socket->read();
      });

      auto begin = std::max(socket->begin - 4, socket->begin);
      auto buf_size = bytes + (begin - socket->begin);
      auto end = begin + buf_size;

      constexpr auto needle = "\r\n\r\n"sv;

      auto it = std::search(begin, begin + buf_size, std::begin(needle), std::end(needle));
      if (it == end) {
        socket->begin = end;

        return;
      }

      // Emulate read completion for payload data
      socket->begin = it + needle.size();
      socket->crlf = socket->begin;
      buf_size = end - socket->begin;

      fg.disable();
      handle_plaintext_payload(socket, ec, buf_size);
    }

    void handle_data(msg_t &&req) {
      handle_data_fn(sock, *session, std::move(req));
    }

    std::function<void(tcp::socket &sock, launch_session_t &, msg_t &&)> handle_data_fn;

    tcp::socket sock;

    std::array<char, 2048> msg_buf;

    char *crlf;
    char *begin = msg_buf.data();

    std::shared_ptr<launch_session_t> session;
  };

  class rtsp_server_t {
  public:
    ~rtsp_server_t() {
      clear();
    }

    int bind(net::af_e af, std::uint16_t port, boost::system::error_code &ec) {
      acceptor.open(af == net::IPV4 ? tcp::v4() : tcp::v6(), ec);
      if (ec) {
        return -1;
      }

      acceptor.set_option(boost::asio::socket_base::reuse_address {true});

      acceptor.bind(tcp::endpoint(af == net::IPV4 ? tcp::v4() : tcp::v6(), port), ec);
      if (ec) {
        return -1;
      }

      acceptor.listen(4096, ec);
      if (ec) {
        return -1;
      }

      next_socket = std::make_shared<socket_t>(io_context, [this](tcp::socket &sock, launch_session_t &session, msg_t &&msg) {
        handle_msg(sock, session, std::move(msg));
      });

      acceptor.async_accept(next_socket->sock, [this](const auto &ec) {
        handle_accept(ec);
      });

      return 0;
    }

    template<class T, class X>
    void iterate(std::chrono::duration<T, X> timeout) {
      io_context.run_one_for(timeout);
    }

    void handle_msg(tcp::socket &sock, launch_session_t &session, msg_t &&req) {
      auto func = _map_cmd_cb.find(req->message.request.command);
      if (func != std::end(_map_cmd_cb)) {
        func->second(this, sock, session, std::move(req));
      } else {
        cmd_not_found(sock, session, std::move(req));
      }

      boost::system::error_code ec;
      sock.shutdown(boost::asio::socket_base::shutdown_type::shutdown_both, ec);
    }

    void handle_accept(const boost::system::error_code &ec) {
      if (ec) {
        BOOST_LOG(error) << "Couldn't accept incoming connections: "sv << ec.message();

        // Stop server
        clear();
        return;
      }

      auto socket = std::move(next_socket);

      auto launch_session {launch_event.view(0s)};
      if (launch_session) {
        // Associate the current RTSP session with this socket and start reading
        socket->session = launch_session;
        socket->read();
      } else {
        // This can happen due to normal things like port scanning, so let's not make these visible by default
        BOOST_LOG(debug) << "No pending session for incoming RTSP connection"sv;

        // If there is no session pending, close the connection immediately
        boost::system::error_code ec;
        socket->sock.close(ec);
      }

      // Queue another asynchronous accept for the next incoming connection
      next_socket = std::make_shared<socket_t>(io_context, [this](tcp::socket &sock, launch_session_t &session, msg_t &&msg) {
        handle_msg(sock, session, std::move(msg));
      });
      acceptor.async_accept(next_socket->sock, [this](const auto &ec) {
        handle_accept(ec);
      });
    }

    void map(const std::string_view &type, cmd_func_t cb) {
      _map_cmd_cb.emplace(type, std::move(cb));
    }

    /**
     * @brief Launch a new streaming session.
     * @note If the client does not begin streaming within the ping_timeout,
     *       the session will be discarded.
     * @param launch_session Streaming session information.
     */
    void session_raise(std::shared_ptr<launch_session_t> launch_session) {
      auto now = std::chrono::steady_clock::now();

      // If a launch event is still pending, don't overwrite it.
      if (raised_timeout > now && launch_event.peek()) {
        return;
      }
      raised_timeout = now + config::stream.ping_timeout;

      launch_event.raise(std::move(launch_session));
    }

    /**
     * @brief Clear state for the oldest launch session.
     * @param launch_session_id The ID of the session to clear.
     */
    void session_clear(uint32_t launch_session_id) {
      // We currently only support a single pending RTSP session,
      // so the ID should always match the one for that session.
      auto launch_session = launch_event.view(0s);
      if (launch_session) {
        if (launch_session->id != launch_session_id) {
          BOOST_LOG(error) << "Attempted to clear unexpected session: "sv << launch_session_id << " vs "sv << launch_session->id;
        } else {
          launch_event.pop();
        }
      }
    }

    /**
     * @brief Get the number of active sessions.
     * @return Count of active sessions.
     */
    int session_count() {
      auto lg = _session_slots.lock();
      return _session_slots->size();
    }

    safe::event_t<std::shared_ptr<launch_session_t>> launch_event;

    /**
     * @brief Clear launch sessions.
     * @param all If true, clear all sessions. Otherwise, only clear timed out and stopped sessions.
     * @examples
     * clear(false);
     * @examples_end
     */
    void clear(bool all = true) {
      // if a launch event timed out --> Remove it.
      if (raised_timeout < std::chrono::steady_clock::now()) {
        auto discarded = launch_event.pop(0s);
        if (discarded) {
          BOOST_LOG(debug) << "Event timeout: "sv << discarded->unique_id;
        }
      }

      auto lg = _session_slots.lock();

      for (auto i = _session_slots->begin(); i != _session_slots->end();) {
        auto &slot = *(*i);
        if (all || stream::session::state(slot) == stream::session::state_e::STOPPING) {
          stream::session::stop(slot);
          stream::session::join(slot);

          i = _session_slots->erase(i);
        } else {
          i++;
        }
      }
    }

    /**
     * @brief Removes the provided session from the set of sessions.
     * @param session The session to remove.
     */
    void remove(const std::shared_ptr<stream::session_t> &session) {
      auto lg = _session_slots.lock();
      _session_slots->erase(session);
    }

    /**
     * @brief Inserts the provided session into the set of sessions.
     * @param session The session to insert.
     */
    void insert(const std::shared_ptr<stream::session_t> &session) {
      auto lg = _session_slots.lock();
      _session_slots->emplace(session);
      BOOST_LOG(info) << "New streaming session started [active sessions: "sv << _session_slots->size() << ']';
    }

    std::shared_ptr<stream::session_t>
    find_session(const std::string& uuid) {
      auto lg = _session_slots.lock();

      for (auto &slot : *_session_slots) {
        if (slot && stream::session::uuid_match(*slot, uuid)) {
          return slot;
        }
      }

      return nullptr;
    }

    std::list<std::string>
    get_all_session_uuids() {
      std::list<std::string> uuids;
      auto lg = _session_slots.lock();
      for (auto &slot : *_session_slots) {
        if (slot) {
          uuids.push_back(stream::session::uuid(*slot));
        }
      }
      return uuids;
    }

  private:
    std::unordered_map<std::string_view, cmd_func_t> _map_cmd_cb;

    sync_util::sync_t<std::set<std::shared_ptr<stream::session_t>>> _session_slots;

    std::chrono::steady_clock::time_point raised_timeout;

    boost::asio::io_context io_context;
    tcp::acceptor acceptor {io_context};

    std::shared_ptr<socket_t> next_socket;
  };

  rtsp_server_t server {};

  void launch_session_raise(std::shared_ptr<launch_session_t> launch_session) {
    server.session_raise(std::move(launch_session));
  }

  void launch_session_clear(uint32_t launch_session_id) {
    server.session_clear(launch_session_id);
  }

  int session_count() {
    // Ensure session_count is up-to-date
    server.clear(false);

    return server.session_count();
  }

<<<<<<< HEAD
  std::shared_ptr<stream::session_t>
  find_session(const std::string& uuid) {
    return server.find_session(uuid);
  }

  std::list<std::string>
  get_all_session_uuids() {
    return server.get_all_session_uuids();
  }

  void
  terminate_sessions() {
=======
  void terminate_sessions() {
>>>>>>> dbba364e
    server.clear(true);
  }

  int send(tcp::socket &sock, const std::string_view &sv) {
    std::size_t bytes_send = 0;

    while (bytes_send != sv.size()) {
      boost::system::error_code ec;
      bytes_send += sock.send(boost::asio::buffer(sv.substr(bytes_send)), 0, ec);

      if (ec) {
        BOOST_LOG(error) << "RTSP: Couldn't send data over tcp socket: "sv << ec.message();
        return -1;
      }
    }

    return 0;
  }

  void respond(tcp::socket &sock, launch_session_t &session, msg_t &resp) {
    auto payload = std::make_pair(resp->payload, resp->payloadLength);

    // Restore response message for proper destruction
    auto lg = util::fail_guard([&]() {
      resp->payload = payload.first;
      resp->payloadLength = payload.second;
    });

    resp->payload = nullptr;
    resp->payloadLength = 0;

    int serialized_len;
    util::c_ptr<char> raw_resp {serializeRtspMessage(resp.get(), &serialized_len)};
    BOOST_LOG(debug)
      << "---Begin Response---"sv << std::endl
      << std::string_view {raw_resp.get(), (std::size_t) serialized_len} << std::endl
      << std::string_view {payload.first, (std::size_t) payload.second} << std::endl
      << "---End Response---"sv << std::endl;

    // Encrypt the RTSP message if encryption is enabled
    if (session.rtsp_cipher) {
      // We use the deterministic IV construction algorithm specified in NIST SP 800-38D
      // Section 8.2.1. The sequence number is our "invocation" field and the 'RH' in the
      // high bytes is the "fixed" field. Because each client provides their own unique
      // key, our values in the fixed field need only uniquely identify each independent
      // use of the client's key with AES-GCM in our code.
      //
      // The sequence number is 32 bits long which allows for 2^32 RTSP messages to be
      // sent to each client before the IV repeats.
      crypto::aes_t iv(12);
      session.rtsp_iv_counter++;
      std::copy_n((uint8_t *) &session.rtsp_iv_counter, sizeof(session.rtsp_iv_counter), std::begin(iv));
      iv[10] = 'H';  // Host originated
      iv[11] = 'R';  // RTSP

      // Allocate the message with an empty header and reserved space for the payload
      auto payload_length = serialized_len + payload.second;
      std::vector<uint8_t> message(sizeof(encrypted_rtsp_header_t));
      message.reserve(message.size() + payload_length);

      // Copy the complete plaintext into the message
      std::copy_n(raw_resp.get(), serialized_len, std::back_inserter(message));
      std::copy_n(payload.first, payload.second, std::back_inserter(message));

      // Initialize the message header
      auto header = (encrypted_rtsp_header_t *) message.data();
      header->typeAndLength = util::endian::big<std::uint32_t>(encrypted_rtsp_header_t::ENCRYPTED_MESSAGE_TYPE_BIT + payload_length);
      header->sequenceNumber = util::endian::big<std::uint32_t>(session.rtsp_iv_counter);

      // Encrypt the RTSP message in place
      session.rtsp_cipher->encrypt(std::string_view {(const char *) header->payload(), (std::size_t) payload_length}, header->tag, &iv);

      // Send the full encrypted message
      send(sock, std::string_view {(char *) message.data(), message.size()});
    } else {
      std::string_view tmp_resp {raw_resp.get(), (size_t) serialized_len};

      // Send the plaintext RTSP message header
      if (send(sock, tmp_resp)) {
        return;
      }

      // Send the plaintext RTSP message payload (if present)
      send(sock, std::string_view {payload.first, (std::size_t) payload.second});
    }
  }

  void respond(tcp::socket &sock, launch_session_t &session, POPTION_ITEM options, int statuscode, const char *status_msg, int seqn, const std::string_view &payload) {
    msg_t resp {new msg_t::element_type};
    createRtspResponse(resp.get(), nullptr, 0, const_cast<char *>("RTSP/1.0"), statuscode, const_cast<char *>(status_msg), seqn, options, const_cast<char *>(payload.data()), (int) payload.size());

    respond(sock, session, resp);
  }

  void cmd_not_found(tcp::socket &sock, launch_session_t &session, msg_t &&req) {
    respond(sock, session, nullptr, 404, "NOT FOUND", req->sequenceNumber, {});
  }

  void cmd_option(rtsp_server_t *server, tcp::socket &sock, launch_session_t &session, msg_t &&req) {
    OPTION_ITEM option {};

    // I know these string literals will not be modified
    option.option = const_cast<char *>("CSeq");

    auto seqn_str = std::to_string(req->sequenceNumber);
    option.content = const_cast<char *>(seqn_str.c_str());

    respond(sock, session, &option, 200, "OK", req->sequenceNumber, {});
  }

  void cmd_describe(rtsp_server_t *server, tcp::socket &sock, launch_session_t &session, msg_t &&req) {
    OPTION_ITEM option {};

    // I know these string literals will not be modified
    option.option = const_cast<char *>("CSeq");

    auto seqn_str = std::to_string(req->sequenceNumber);
    option.content = const_cast<char *>(seqn_str.c_str());

    std::stringstream ss;

    // Tell the client about our supported features
    ss << "a=x-ss-general.featureFlags:" << (uint32_t) platf::get_capabilities() << std::endl;

    // Always request new control stream encryption if the client supports it
    uint32_t encryption_flags_supported = SS_ENC_CONTROL_V2 | SS_ENC_AUDIO;
    uint32_t encryption_flags_requested = SS_ENC_CONTROL_V2;

    // Determine the encryption desired for this remote endpoint
    auto encryption_mode = net::encryption_mode_for_address(sock.remote_endpoint().address());
    if (encryption_mode != config::ENCRYPTION_MODE_NEVER) {
      // Advertise support for video encryption if it's not disabled
      encryption_flags_supported |= SS_ENC_VIDEO;

      // If it's mandatory, also request it to enable use if the client
      // didn't explicitly opt in, but it otherwise has support.
      if (encryption_mode == config::ENCRYPTION_MODE_MANDATORY) {
        encryption_flags_requested |= SS_ENC_VIDEO | SS_ENC_AUDIO;
      }
    }

    // Report supported and required encryption flags
    ss << "a=x-ss-general.encryptionSupported:" << encryption_flags_supported << std::endl;
    ss << "a=x-ss-general.encryptionRequested:" << encryption_flags_requested << std::endl;

    if (video::last_encoder_probe_supported_ref_frames_invalidation) {
      ss << "a=x-nv-video[0].refPicInvalidation:1"sv << std::endl;
    }

    if (video::active_hevc_mode != 1) {
      ss << "sprop-parameter-sets=AAAAAU"sv << std::endl;
    }

    if (video::active_av1_mode != 1) {
      ss << "a=rtpmap:98 AV1/90000"sv << std::endl;
    }

    if (!session.surround_params.empty()) {
      // If we have our own surround parameters, advertise them twice first
      ss << "a=fmtp:97 surround-params="sv << session.surround_params << std::endl;
      ss << "a=fmtp:97 surround-params="sv << session.surround_params << std::endl;
    }

    for (int x = 0; x < audio::MAX_STREAM_CONFIG; ++x) {
      auto &stream_config = audio::stream_configs[x];
      std::uint8_t mapping[platf::speaker::MAX_SPEAKERS];

      auto mapping_p = stream_config.mapping;

      /**
       * GFE advertises incorrect mapping for normal quality configurations,
       * as a result, Moonlight rotates all channels from index '3' to the right
       * To work around this, rotate channels to the left from index '3'
       */
      if (x == audio::SURROUND51 || x == audio::SURROUND71) {
        std::copy_n(mapping_p, stream_config.channelCount, mapping);
        std::rotate(mapping + 3, mapping + 4, mapping + audio::MAX_STREAM_CONFIG);

        mapping_p = mapping;
      }

      ss << "a=fmtp:97 surround-params="sv << stream_config.channelCount << stream_config.streams << stream_config.coupledStreams;

      std::for_each_n(mapping_p, stream_config.channelCount, [&ss](std::uint8_t digit) {
        ss << (char) (digit + '0');
      });

      ss << std::endl;
    }

    respond(sock, session, &option, 200, "OK", req->sequenceNumber, ss.str());
  }

  void cmd_setup(rtsp_server_t *server, tcp::socket &sock, launch_session_t &session, msg_t &&req) {
    OPTION_ITEM options[4] {};

    auto &seqn = options[0];
    auto &session_option = options[1];
    auto &port_option = options[2];
    auto &payload_option = options[3];

    seqn.option = const_cast<char *>("CSeq");

    auto seqn_str = std::to_string(req->sequenceNumber);
    seqn.content = const_cast<char *>(seqn_str.c_str());

    std::string_view target {req->message.request.target};
    auto begin = std::find(std::begin(target), std::end(target), '=') + 1;
    auto end = std::find(begin, std::end(target), '/');
    std::string_view type {begin, (size_t) std::distance(begin, end)};

    std::uint16_t port;
    if (type == "audio"sv) {
      port = net::map_port(stream::AUDIO_STREAM_PORT);
    } else if (type == "video"sv) {
      port = net::map_port(stream::VIDEO_STREAM_PORT);
    } else if (type == "control"sv) {
      port = net::map_port(stream::CONTROL_PORT);
    } else {
      cmd_not_found(sock, session, std::move(req));

      return;
    }

    seqn.next = &session_option;

    session_option.option = const_cast<char *>("Session");
    session_option.content = const_cast<char *>("DEADBEEFCAFE;timeout = 90");

    session_option.next = &port_option;

    // Moonlight merely requires 'server_port=<port>'
    auto port_value = "server_port=" + std::to_string(port);

    port_option.option = const_cast<char *>("Transport");
    port_option.content = port_value.data();

    // Send identifiers that will be echoed in the other connections
    auto connect_data = std::to_string(session.control_connect_data);
    if (type == "control"sv) {
      payload_option.option = const_cast<char *>("X-SS-Connect-Data");
      payload_option.content = connect_data.data();
    } else {
      payload_option.option = const_cast<char *>("X-SS-Ping-Payload");
      payload_option.content = session.av_ping_payload.data();
    }

    port_option.next = &payload_option;

    respond(sock, session, &seqn, 200, "OK", req->sequenceNumber, {});
  }

  void cmd_announce(rtsp_server_t *server, tcp::socket &sock, launch_session_t &session, msg_t &&req) {
    OPTION_ITEM option {};

    // I know these string literals will not be modified
    option.option = const_cast<char *>("CSeq");

    auto seqn_str = std::to_string(req->sequenceNumber);
    option.content = const_cast<char *>(seqn_str.c_str());

    std::string_view payload {req->payload, (size_t) req->payloadLength};

    std::vector<std::string_view> lines;

    auto whitespace = [](char ch) {
      return ch == '\n' || ch == '\r';
    };

    {
      auto pos = std::begin(payload);
      auto begin = pos;
      while (pos != std::end(payload)) {
        if (whitespace(*pos++)) {
          lines.emplace_back(begin, pos - begin - 1);

          while (pos != std::end(payload) && whitespace(*pos)) {
            ++pos;
          }
          begin = pos;
        }
      }
    }

    std::string_view client;
    std::unordered_map<std::string_view, std::string_view> args;

    for (auto line : lines) {
      auto type = line.substr(0, 2);
      if (type == "s="sv) {
        client = line.substr(2);
      } else if (type == "a=") {
        auto pos = line.find(':');

        auto name = line.substr(2, pos - 2);
        auto val = line.substr(pos + 1);

        if (val[val.size() - 1] == ' ') {
          val = val.substr(0, val.size() - 1);
        }
        args.emplace(name, val);
      }
    }

    // Initialize any omitted parameters to defaults
    args.try_emplace("x-nv-video[0].encoderCscMode"sv, "0"sv);
    args.try_emplace("x-nv-vqos[0].bitStreamFormat"sv, "0"sv);
    args.try_emplace("x-nv-video[0].dynamicRangeMode"sv, "0"sv);
    args.try_emplace("x-nv-aqos.packetDuration"sv, "5"sv);
    args.try_emplace("x-nv-general.useReliableUdp"sv, "1"sv);
    args.try_emplace("x-nv-vqos[0].fec.minRequiredFecPackets"sv, "0"sv);
    args.try_emplace("x-nv-general.featureFlags"sv, "135"sv);
    args.try_emplace("x-ml-general.featureFlags"sv, "0"sv);
    args.try_emplace("x-nv-vqos[0].qosTrafficType"sv, "5"sv);
    args.try_emplace("x-nv-aqos.qosTrafficType"sv, "4"sv);
    args.try_emplace("x-ml-video.configuredBitrateKbps"sv, "0"sv);
    args.try_emplace("x-ss-general.encryptionEnabled"sv, "0"sv);
    args.try_emplace("x-ss-video[0].chromaSamplingType"sv, "0"sv);
    args.try_emplace("x-ss-video[0].intraRefresh"sv, "0"sv);

    stream::config_t config;

    std::int64_t configuredBitrateKbps;
    config.audio.flags[audio::config_t::HOST_AUDIO] = session.host_audio;
    try {
      config.audio.channels = util::from_view(args.at("x-nv-audio.surround.numChannels"sv));
      config.audio.mask = util::from_view(args.at("x-nv-audio.surround.channelMask"sv));
      config.audio.packetDuration = util::from_view(args.at("x-nv-aqos.packetDuration"sv));

      config.audio.flags[audio::config_t::HIGH_QUALITY] =
        util::from_view(args.at("x-nv-audio.surround.AudioQuality"sv));

      config.controlProtocolType = util::from_view(args.at("x-nv-general.useReliableUdp"sv));
      config.packetsize = util::from_view(args.at("x-nv-video[0].packetSize"sv));
      config.minRequiredFecPackets = util::from_view(args.at("x-nv-vqos[0].fec.minRequiredFecPackets"sv));
      config.mlFeatureFlags = util::from_view(args.at("x-ml-general.featureFlags"sv));
      config.audioQosType = util::from_view(args.at("x-nv-aqos.qosTrafficType"sv));
      config.videoQosType = util::from_view(args.at("x-nv-vqos[0].qosTrafficType"sv));
      config.encryptionFlagsEnabled = util::from_view(args.at("x-ss-general.encryptionEnabled"sv));

      // Legacy clients use nvFeatureFlags to indicate support for audio encryption
      if (util::from_view(args.at("x-nv-general.featureFlags"sv)) & 0x20) {
        config.encryptionFlagsEnabled |= SS_ENC_AUDIO;
      }

      config.monitor.height = util::from_view(args.at("x-nv-video[0].clientViewportHt"sv));
      config.monitor.width = util::from_view(args.at("x-nv-video[0].clientViewportWd"sv));
      config.monitor.framerate = util::from_view(args.at("x-nv-video[0].maxFPS"sv));
      config.monitor.bitrate = util::from_view(args.at("x-nv-vqos[0].bw.maximumBitrateKbps"sv));
      config.monitor.slicesPerFrame = util::from_view(args.at("x-nv-video[0].videoEncoderSlicesPerFrame"sv));
      config.monitor.numRefFrames = util::from_view(args.at("x-nv-video[0].maxNumReferenceFrames"sv));
      config.monitor.encoderCscMode = util::from_view(args.at("x-nv-video[0].encoderCscMode"sv));
      config.monitor.videoFormat = util::from_view(args.at("x-nv-vqos[0].bitStreamFormat"sv));
      config.monitor.dynamicRange = util::from_view(args.at("x-nv-video[0].dynamicRangeMode"sv));
      config.monitor.chromaSamplingType = util::from_view(args.at("x-ss-video[0].chromaSamplingType"sv));
      config.monitor.enableIntraRefresh = util::from_view(args.at("x-ss-video[0].intraRefresh"sv));

      if (config::video.limit_framerate) {
        config.monitor.encodingFramerate = session.fps;
      } else {
        config.monitor.encodingFramerate = config.monitor.framerate;
      }

      config.monitor.input_only = session.input_only;

      configuredBitrateKbps = util::from_view(args.at("x-ml-video.configuredBitrateKbps"sv));
    } catch (std::out_of_range &) {
      respond(sock, session, &option, 400, "BAD REQUEST", req->sequenceNumber, {});
      return;
    }

    // When using stereo audio, the audio quality is (strangely) indicated by whether the Host field
    // in the RTSP message matches a local interface's IP address. Fortunately, Moonlight always sends
    // 0.0.0.0 when it wants low quality, so it is easy to check without enumerating interfaces.
    if (config.audio.channels == 2) {
      for (auto option = req->options; option != nullptr; option = option->next) {
        if ("Host"sv == option->option) {
          std::string_view content {option->content};
          BOOST_LOG(debug) << "Found Host: "sv << content;
          config.audio.flags[audio::config_t::HIGH_QUALITY] = (content.find("0.0.0.0"sv) == std::string::npos);
        }
      }
    } else if (session.surround_params.length() > 3) {
      // Channels
      std::uint8_t c = session.surround_params[0] - '0';
      // Streams
      std::uint8_t n = session.surround_params[1] - '0';
      // Coupled streams
      std::uint8_t m = session.surround_params[2] - '0';
      auto valid = false;
      if ((c == 6 || c == 8) && c == config.audio.channels && n + m == c && session.surround_params.length() == c + 3) {
        config.audio.customStreamParams.channelCount = c;
        config.audio.customStreamParams.streams = n;
        config.audio.customStreamParams.coupledStreams = m;
        valid = true;
        for (std::uint8_t i = 0; i < c; i++) {
          config.audio.customStreamParams.mapping[i] = session.surround_params[i + 3] - '0';
          if (config.audio.customStreamParams.mapping[i] >= c) {
            valid = false;
            break;
          }
        }
      }
      config.audio.flags[audio::config_t::CUSTOM_SURROUND_PARAMS] = valid;
    }

    config.audio.input_only = session.input_only;

    // If the client sent a configured bitrate, we will choose the actual bitrate ourselves
    // by using FEC percentage and audio quality settings. If the calculated bitrate ends up
    // too low, we'll allow it to exceed the limits rather than reducing the encoding bitrate
    // down to nearly nothing.
    if (configuredBitrateKbps) {
      BOOST_LOG(debug) << "Client configured bitrate is "sv << configuredBitrateKbps << " Kbps"sv;

      // If the FEC percentage isn't too high, adjust the configured bitrate to ensure video
      // traffic doesn't exceed the user's selected bitrate when the FEC shards are included.
      if (config::stream.fec_percentage <= 80) {
        configuredBitrateKbps /= 100.f / (100 - config::stream.fec_percentage);
      }

      // Adjust the bitrate to account for audio traffic bandwidth usage (capped at 20% reduction).
      // The bitrate per channel is 256 Kbps for high quality mode and 96 Kbps for normal quality.
      auto audioBitrateAdjustment = (config.audio.flags[audio::config_t::HIGH_QUALITY] ? 256 : 96) * config.audio.channels;
      configuredBitrateKbps -= std::min((std::int64_t) audioBitrateAdjustment, configuredBitrateKbps / 5);

      // Reduce it by another 500Kbps to account for A/V packet overhead and control data
      // traffic (capped at 10% reduction).
      configuredBitrateKbps -= std::min((std::int64_t) 500, configuredBitrateKbps / 10);

      BOOST_LOG(debug) << "Final adjusted video encoding bitrate is "sv << configuredBitrateKbps << " Kbps"sv;
      config.monitor.bitrate = configuredBitrateKbps;
    }

    if (config.monitor.videoFormat == 1 && video::active_hevc_mode == 1) {
      BOOST_LOG(warning) << "HEVC is disabled, yet the client requested HEVC"sv;

      respond(sock, session, &option, 400, "BAD REQUEST", req->sequenceNumber, {});
      return;
    }

    if (config.monitor.videoFormat == 2 && video::active_av1_mode == 1) {
      BOOST_LOG(warning) << "AV1 is disabled, yet the client requested AV1"sv;

      respond(sock, session, &option, 400, "BAD REQUEST", req->sequenceNumber, {});
      return;
    }

    // Check that any required encryption is enabled
    auto encryption_mode = net::encryption_mode_for_address(sock.remote_endpoint().address());
    if (encryption_mode == config::ENCRYPTION_MODE_MANDATORY &&
        (config.encryptionFlagsEnabled & (SS_ENC_VIDEO | SS_ENC_AUDIO)) != (SS_ENC_VIDEO | SS_ENC_AUDIO)) {
      BOOST_LOG(error) << "Rejecting client that cannot comply with mandatory encryption requirement"sv;

      respond(sock, session, &option, 403, "Forbidden", req->sequenceNumber, {});
      return;
    }

    auto stream_session = stream::session::alloc(config, session);
    server->insert(stream_session);

    if (stream::session::start(*stream_session, sock.remote_endpoint().address().to_string())) {
      BOOST_LOG(error) << "Failed to start a streaming session"sv;

      server->remove(stream_session);
      respond(sock, session, &option, 500, "Internal Server Error", req->sequenceNumber, {});
      return;
    }

    respond(sock, session, &option, 200, "OK", req->sequenceNumber, {});
  }

  void cmd_play(rtsp_server_t *server, tcp::socket &sock, launch_session_t &session, msg_t &&req) {
    OPTION_ITEM option {};

    // I know these string literals will not be modified
    option.option = const_cast<char *>("CSeq");

    auto seqn_str = std::to_string(req->sequenceNumber);
    option.content = const_cast<char *>(seqn_str.c_str());

    respond(sock, session, &option, 200, "OK", req->sequenceNumber, {});
  }

  void rtpThread() {
    auto shutdown_event = mail::man->event<bool>(mail::shutdown);
    auto broadcast_shutdown_event = mail::man->event<bool>(mail::broadcast_shutdown);

    server.map("OPTIONS"sv, &cmd_option);
    server.map("DESCRIBE"sv, &cmd_describe);
    server.map("SETUP"sv, &cmd_setup);
    server.map("ANNOUNCE"sv, &cmd_announce);
    server.map("PLAY"sv, &cmd_play);

    boost::system::error_code ec;
    if (server.bind(net::af_from_enum_string(config::sunshine.address_family), net::map_port(rtsp_stream::RTSP_SETUP_PORT), ec)) {
      BOOST_LOG(fatal) << "Couldn't bind RTSP server to port ["sv << net::map_port(rtsp_stream::RTSP_SETUP_PORT) << "], " << ec.message();
      shutdown_event->raise(true);

      return;
    }

    while (!shutdown_event->peek()) {
      server.iterate(std::min(500ms, config::stream.ping_timeout));

      if (broadcast_shutdown_event->peek()) {
        server.clear();
      } else {
        // cleanup all stopped sessions
        server.clear(false);
      }
    }

    server.clear();
  }

  void print_msg(PRTSP_MESSAGE msg) {
    std::string_view type = msg->type == TYPE_RESPONSE ? "RESPONSE"sv : "REQUEST"sv;

    std::string_view payload {msg->payload, (size_t) msg->payloadLength};
    std::string_view protocol {msg->protocol};
    auto seqnm = msg->sequenceNumber;
    std::string_view messageBuffer {msg->messageBuffer};

    BOOST_LOG(debug) << "type ["sv << type << ']';
    BOOST_LOG(debug) << "sequence number ["sv << seqnm << ']';
    BOOST_LOG(debug) << "protocol :: "sv << protocol;
    BOOST_LOG(debug) << "payload :: "sv << payload;

    if (msg->type == TYPE_RESPONSE) {
      auto &resp = msg->message.response;

      auto statuscode = resp.statusCode;
      std::string_view status {resp.statusString};

      BOOST_LOG(debug) << "statuscode :: "sv << statuscode;
      BOOST_LOG(debug) << "status :: "sv << status;
    } else {
      auto &req = msg->message.request;

      std::string_view command {req.command};
      std::string_view target {req.target};

      BOOST_LOG(debug) << "command :: "sv << command;
      BOOST_LOG(debug) << "target :: "sv << target;
    }

    for (auto option = msg->options; option != nullptr; option = option->next) {
      std::string_view content {option->content};
      std::string_view name {option->option};

      BOOST_LOG(debug) << name << " :: "sv << content;
    }

    BOOST_LOG(debug) << "---Begin MessageBuffer---"sv << std::endl
                     << messageBuffer << std::endl
                     << "---End MessageBuffer---"sv << std::endl;
  }
}  // namespace rtsp_stream<|MERGE_RESOLUTION|>--- conflicted
+++ resolved
@@ -638,22 +638,15 @@
     return server.session_count();
   }
 
-<<<<<<< HEAD
-  std::shared_ptr<stream::session_t>
-  find_session(const std::string& uuid) {
+  std::shared_ptr<stream::session_t> find_session(const std::string& uuid) {
     return server.find_session(uuid);
   }
 
-  std::list<std::string>
-  get_all_session_uuids() {
+  std::list<std::string> get_all_session_uuids() {
     return server.get_all_session_uuids();
   }
 
-  void
-  terminate_sessions() {
-=======
   void terminate_sessions() {
->>>>>>> dbba364e
     server.clear(true);
   }
 
