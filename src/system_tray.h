--- conflicted
+++ resolved
@@ -14,29 +14,8 @@
    */
   void tray_open_ui_cb(struct tray_menu *item);
 
-<<<<<<< HEAD
 
-  void
-  tray_force_stop_cb(struct tray_menu *item);
-=======
-  /**
-   * @brief Callback for opening GitHub Sponsors from the system tray.
-   * @param item The tray menu item.
-   */
-  void tray_donate_github_cb(struct tray_menu *item);
-
-  /**
-   * @brief Callback for opening Patreon from the system tray.
-   * @param item The tray menu item.
-   */
-  void tray_donate_patreon_cb(struct tray_menu *item);
-
-  /**
-   * @brief Callback for opening PayPal donation from the system tray.
-   * @param item The tray menu item.
-   */
-  void tray_donate_paypal_cb(struct tray_menu *item);
->>>>>>> dbba364e
+  void tray_force_stop_cb(struct tray_menu *item);
 
   /**
    * @brief Callback for resetting display device configuration.
@@ -99,16 +78,9 @@
   /**
    * @brief Spawns a notification for PIN Pairing. Clicking it opens the PIN Web UI Page
    */
-<<<<<<< HEAD
-  void
-  update_tray_require_pin();
+  void update_tray_require_pin();
 
-  void
-  update_tray_paired(std::string device_name);
+  void update_tray_paired(std::string device_name);
 
-  void
-  update_tray_client_connected(std::string client_name);
-=======
-  void update_tray_require_pin();
->>>>>>> dbba364e
+  void update_tray_client_connected(std::string client_name);
 }  // namespace system_tray