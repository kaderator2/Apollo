/**
 * @file src/confighttp.h
 * @brief Declarations for the Web UI Config HTTP server.
 */
#pragma once

<<<<<<< HEAD
#include <functional>
#include <chrono>
=======
// standard includes
>>>>>>> dbba364e
#include <string>

// local includes
#include "thread_safe.h"

#define WEB_DIR SUNSHINE_ASSETS_DIR "/web/"

using namespace std::chrono_literals;

namespace confighttp {
  constexpr auto PORT_HTTPS = 1;
<<<<<<< HEAD
  constexpr auto SESSION_EXPIRE_DURATION = 24h * 15;
  void
  start();
=======
  void start();
>>>>>>> dbba364e
}  // namespace confighttp

// mime types map
const std::map<std::string, std::string> mime_types = {
  {"css", "text/css"},
  {"gif", "image/gif"},
  {"htm", "text/html"},
  {"html", "text/html"},
  {"ico", "image/x-icon"},
  {"jpeg", "image/jpeg"},
  {"jpg", "image/jpeg"},
  {"js", "application/javascript"},
  {"json", "application/json"},
  {"png", "image/png"},
  {"svg", "image/svg+xml"},
  {"ttf", "font/ttf"},
  {"txt", "text/plain"},
  {"woff2", "font/woff2"},
  {"xml", "text/xml"},
};<|MERGE_RESOLUTION|>--- conflicted
+++ resolved
@@ -4,12 +4,9 @@
  */
 #pragma once
 
-<<<<<<< HEAD
+// standard includes
 #include <functional>
 #include <chrono>
-=======
-// standard includes
->>>>>>> dbba364e
 #include <string>
 
 // local includes
@@ -21,13 +18,8 @@
 
 namespace confighttp {
   constexpr auto PORT_HTTPS = 1;
-<<<<<<< HEAD
   constexpr auto SESSION_EXPIRE_DURATION = 24h * 15;
-  void
-  start();
-=======
   void start();
->>>>>>> dbba364e
 }  // namespace confighttp
 
 // mime types map
