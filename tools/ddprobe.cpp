/**
 * @file tools/ddprobe.cpp
 * @brief Handles probing for DXGI duplication support.
 */
#include <d3d11.h>
#include <dxgi1_2.h>

#include <codecvt>
#include <iostream>
#include <locale>
#include <string>
#include <wrl.h>

#include "src/utility.h"

using Microsoft::WRL::ComPtr;
using namespace std::literals;
namespace dxgi {
  template <class T>
  void
  Release(T *dxgi) {
    dxgi->Release();
  }

  using factory1_t = util::safe_ptr<IDXGIFactory1, Release<IDXGIFactory1>>;
  using adapter_t = util::safe_ptr<IDXGIAdapter1, Release<IDXGIAdapter1>>;
  using output_t = util::safe_ptr<IDXGIOutput, Release<IDXGIOutput>>;
  using output1_t = util::safe_ptr<IDXGIOutput1, Release<IDXGIOutput1>>;
  using device_t = util::safe_ptr<ID3D11Device, Release<ID3D11Device>>;
  using dup_t = util::safe_ptr<IDXGIOutputDuplication, Release<IDXGIOutputDuplication>>;

}  // namespace dxgi

LSTATUS
set_gpu_preference(int preference) {
  // The GPU preferences key uses app path as the value name.
  WCHAR executable_path[MAX_PATH];
  GetModuleFileNameW(NULL, executable_path, ARRAYSIZE(executable_path));

  WCHAR value_data[128];
  swprintf_s(value_data, L"GpuPreference=%d;", preference);

  auto status = RegSetKeyValueW(HKEY_CURRENT_USER,
    L"Software\\Microsoft\\DirectX\\UserGpuPreferences",
    executable_path,
    REG_SZ,
    value_data,
    (wcslen(value_data) + 1) * sizeof(WCHAR));
  if (status != ERROR_SUCCESS) {
    std::cout << "Failed to set GPU preference: "sv << status << std::endl;
    return status;
  }

  return ERROR_SUCCESS;
}

void
syncThreadDesktop() {
  auto hDesk = OpenInputDesktop(DF_ALLOWOTHERACCOUNTHOOK, FALSE, GENERIC_ALL);
  if (!hDesk) {
    auto err = GetLastError();
    std::cout << "Failed to Open Input Desktop [0x"sv << util::hex(err).to_string_view() << ']' << std::endl;
    return;
  }

  if (!SetThreadDesktop(hDesk)) {
    auto err = GetLastError();
    std::cout << "Failed to sync desktop to thread [0x"sv << util::hex(err).to_string_view() << ']' << std::endl;
  }

  CloseDesktop(hDesk);
}

/**
<<<<<<< HEAD
 * @brief Checks whether a given frame is entirely dark by evaluating the RGB values of each pixel.
 *
 * This function determines if the provided frame is completely dark by analyzing the RGB values of every pixel.
 * It iterates over all pixels in the frame and compares each pixel's RGB channels to a defined darkness threshold.
 * If any pixel's RGB values exceed this threshold, the function concludes that the frame is not entirely dark and returns `false`.
 * If all pixels are below the threshold, indicating a completely dark frame, the function returns `true`.
 *
 * @param mappedResource A reference to a `D3D11_MAPPED_SUBRESOURCE` structure containing the mapped subresource data of the frame to be analyzed.
 * @param frameDesc A reference to a `D3D11_TEXTURE2D_DESC` structure describing the texture properties, including width and height.
 * @param darknessThreshold A floating-point value representing the threshold above which a pixel's RGB values are considered non-dark. The value ranges from 0.0f to 1.0f, with a default value of 0.1f.
 * @return bool Returns `true` if the frame is determined to be entirely dark, otherwise returns `false`.
 */
bool
is_valid_frame(const D3D11_MAPPED_SUBRESOURCE &mappedResource, const D3D11_TEXTURE2D_DESC &frameDesc, float darknessThreshold = 0.1f) {
  const uint8_t *pixels = static_cast<const uint8_t *>(mappedResource.pData);
=======
  * @brief Determines if a given frame is valid by checking if it contains any non-dark pixels.
  *
  * This function analyzes the provided frame to determine if it contains any pixels that exceed a specified darkness threshold.
  * It iterates over all pixels in the frame, comparing each pixel's RGB values to the defined darkness threshold.
  * If any pixel's RGB values exceed this threshold, the function concludes that the frame is valid (i.e., not entirely dark) and returns `true`.
  * If all pixels are below or equal to the threshold, indicating a completely dark frame, the function returns `false`.

  * @param mappedResource A reference to a `D3D11_MAPPED_SUBRESOURCE` structure containing the mapped subresource data of the frame to be analyzed.
  * @param frameDesc A reference to a `D3D11_TEXTURE2D_DESC` structure describing the texture properties, including width and height.
  * @param darknessThreshold A floating-point value representing the threshold above which a pixel's RGB values are considered dark. The value ranges from 0.0f to 1.0f, with a default value of 0.1f.
  * @return Returns `true` if the frame contains any non-dark pixels, indicating it is valid; otherwise, returns `false`.
  */
bool
is_valid_frame(const D3D11_MAPPED_SUBRESOURCE &mappedResource, const D3D11_TEXTURE2D_DESC &frameDesc, float darknessThreshold = 0.1f) {
  const auto *pixels = static_cast<const uint8_t *>(mappedResource.pData);
>>>>>>> 4bdae9cf
  const int bytesPerPixel = 4;  // (8 bits per channel, excluding alpha). Factoring HDR is not needed because it doesn't cause black levels to raise enough to be a concern.
  const int stride = mappedResource.RowPitch;
  const int width = frameDesc.Width;
  const int height = frameDesc.Height;

  // Convert the darkness threshold to an integer value for comparison
<<<<<<< HEAD
  const int threshold = static_cast<int>(darknessThreshold * 255);
=======
  const auto threshold = static_cast<int>(darknessThreshold * 255);
>>>>>>> 4bdae9cf

  // Iterate over each pixel in the frame
  for (int y = 0; y < height; ++y) {
    for (int x = 0; x < width; ++x) {
      const uint8_t *pixel = pixels + y * stride + x * bytesPerPixel;
      // Check if any RGB channel exceeds the darkness threshold
      if (pixel[0] > threshold || pixel[1] > threshold || pixel[2] > threshold) {
        // Frame is not dark
        return true;
      }
    }
  }
  // Frame is entirely dark
  return false;
}

/**
 * @brief Captures and verifies the contents of up to 10 consecutive frames from a DXGI output duplication.
 *
 * This function attempts to acquire and analyze up to 10 frames from a DXGI output duplication object (`dup`).
 * It checks if each frame is non-empty (not entirely dark) by using the `is_valid_frame` function.
 * If any non-empty frame is found, the function returns `S_OK`.
<<<<<<< HEAD
 * If all 10 frames are empty, it returns `S_FALSE`, suggesting potential issues with the capture process.
=======
 * If all 10 frames are empty, it returns `E_FAIL`, suggesting potential issues with the capture process.
>>>>>>> 4bdae9cf
 * If any error occurs during the frame acquisition or analysis process, the corresponding `HRESULT` error code is returned.
 *
 * @param dup A reference to the DXGI output duplication object (`dxgi::dup_t&`) used to acquire frames.
 * @param device A ComPtr to the ID3D11Device interface representing the device associated with the Direct3D context.
<<<<<<< HEAD
 * @return HRESULT Returns `S_OK` if a non-empty frame is captured successfully, `E_FAIL` if all frames are empty, or an error code if any failure occurs during the process.
 */
HRESULT
test_frame_capture(dxgi::dup_t &dup, ComPtr<ID3D11Device> device) {
  for (int i = 0; i < 10; ++i) {
    std::cout << "Attempting to acquire frame " << (i + 1) << " of 10..." << std::endl;

    ComPtr<IDXGIResource> frameResource;
    DXGI_OUTDUPL_FRAME_INFO frameInfo;
    ComPtr<ID3D11DeviceContext> context;
    ComPtr<ID3D11Texture2D> stagingTexture;

    HRESULT status = dup->AcquireNextFrame(500, &frameInfo, &frameResource);
    device->GetImmediateContext(&context);

    auto cleanup = util::fail_guard([&dup, &context, &stagingTexture]() {
      if (stagingTexture) {
        context->Unmap(stagingTexture.Get(), 0);
      }
      dup->ReleaseFrame();
    });

    if (FAILED(status)) {
      std::cout << "Error: Failed to acquire next frame [0x"sv << util::hex(status).to_string_view() << ']' << std::endl;
      return status;
    }

    std::cout << "Frame acquired successfully." << std::endl;

    ComPtr<ID3D11Texture2D> frameTexture;
    status = frameResource->QueryInterface(__uuidof(ID3D11Texture2D), reinterpret_cast<void **>(frameTexture.GetAddressOf()));
    if (FAILED(status)) {
      std::cout << "Error: Failed to query texture interface from frame resource [0x"sv << util::hex(status).to_string_view() << ']' << std::endl;
      return status;
    }

    D3D11_TEXTURE2D_DESC frameDesc;
    frameTexture->GetDesc(&frameDesc);
    frameDesc.Usage = D3D11_USAGE_STAGING;
    frameDesc.CPUAccessFlags = D3D11_CPU_ACCESS_READ;
    frameDesc.BindFlags = 0;
    frameDesc.MiscFlags = 0;

    status = device->CreateTexture2D(&frameDesc, nullptr, &stagingTexture);
    if (FAILED(status)) {
      std::cout << "Error: Failed to create staging texture [0x"sv << util::hex(status).to_string_view() << ']' << std::endl;
      return status;
    }

    context->CopyResource(stagingTexture.Get(), frameTexture.Get());

    D3D11_MAPPED_SUBRESOURCE mappedResource;
    status = context->Map(stagingTexture.Get(), 0, D3D11_MAP_READ, 0, &mappedResource);
    if (FAILED(status)) {
      std::cout << "Error: Failed to map the staging texture for inspection [0x"sv << util::hex(status).to_string_view() << ']' << std::endl;
      return status;
    }

    if (is_valid_frame(mappedResource, frameDesc)) {
      std::cout << "Frame " << (i + 1) << " is non-empty (contains visible content)." << std::endl;
      return S_OK;
    }

    std::cout << "Frame " << (i + 1) << " is empty (no visible content)." << std::endl;
  }

  // All frames were empty, indicating potential capture issues.
  return E_FAIL;
}

HRESULT
=======
 * @return Returns `S_OK` if a non-empty frame is captured successfully, `E_FAIL` if all frames are empty, or an error code if any failure occurs during the process.
 */
HRESULT
test_frame_capture(dxgi::dup_t &dup, ComPtr<ID3D11Device> device) {
  for (int i = 0; i < 10; ++i) {
    std::cout << "Attempting to acquire frame " << (i + 1) << " of 10..." << std::endl;
    ComPtr<IDXGIResource> frameResource;
    DXGI_OUTDUPL_FRAME_INFO frameInfo;
    ComPtr<ID3D11DeviceContext> context;
    ComPtr<ID3D11Texture2D> stagingTexture;

    HRESULT status = dup->AcquireNextFrame(500, &frameInfo, &frameResource);
    device->GetImmediateContext(&context);

    if (FAILED(status)) {
      std::cout << "Error: Failed to acquire next frame [0x"sv << util::hex(status).to_string_view() << ']' << std::endl;
      return status;
    }

    auto cleanup = util::fail_guard([&dup]() {
      dup->ReleaseFrame();
    });

    std::cout << "Frame acquired successfully." << std::endl;

    ComPtr<ID3D11Texture2D> frameTexture;
    status = frameResource->QueryInterface(IID_PPV_ARGS(&frameTexture));
    if (FAILED(status)) {
      std::cout << "Error: Failed to query texture interface from frame resource [0x"sv << util::hex(status).to_string_view() << ']' << std::endl;
      return status;
    }

    D3D11_TEXTURE2D_DESC frameDesc;
    frameTexture->GetDesc(&frameDesc);
    frameDesc.Usage = D3D11_USAGE_STAGING;
    frameDesc.CPUAccessFlags = D3D11_CPU_ACCESS_READ;
    frameDesc.BindFlags = 0;
    frameDesc.MiscFlags = 0;

    status = device->CreateTexture2D(&frameDesc, nullptr, &stagingTexture);
    if (FAILED(status)) {
      std::cout << "Error: Failed to create staging texture [0x"sv << util::hex(status).to_string_view() << ']' << std::endl;
      return status;
    }

    context->CopyResource(stagingTexture.Get(), frameTexture.Get());

    D3D11_MAPPED_SUBRESOURCE mappedResource;
    status = context->Map(stagingTexture.Get(), 0, D3D11_MAP_READ, 0, &mappedResource);
    if (FAILED(status)) {
      std::cout << "Error: Failed to map the staging texture for inspection [0x"sv << util::hex(status).to_string_view() << ']' << std::endl;
      return status;
    }

    auto contextCleanup = util::fail_guard([&context, &stagingTexture]() {
      context->Unmap(stagingTexture.Get(), 0);
    });

    if (is_valid_frame(mappedResource, frameDesc)) {
      std::cout << "Frame " << (i + 1) << " is non-empty (contains visible content)." << std::endl;
      return S_OK;
    }

    std::cout << "Frame " << (i + 1) << " is empty (no visible content)." << std::endl;
  }

  // All frames were empty, indicating potential capture issues.
  return E_FAIL;
}

HRESULT
>>>>>>> 4bdae9cf
test_dxgi_duplication(dxgi::adapter_t &adapter, dxgi::output_t &output, bool verify_frame_capture) {
  D3D_FEATURE_LEVEL featureLevels[] {
    D3D_FEATURE_LEVEL_11_1,
    D3D_FEATURE_LEVEL_11_0,
    D3D_FEATURE_LEVEL_10_1,
    D3D_FEATURE_LEVEL_10_0,
    D3D_FEATURE_LEVEL_9_3,
    D3D_FEATURE_LEVEL_9_2,
    D3D_FEATURE_LEVEL_9_1
  };

  dxgi::device_t device;
  auto status = D3D11CreateDevice(
    adapter.get(),
    D3D_DRIVER_TYPE_UNKNOWN,
    nullptr,
    D3D11_CREATE_DEVICE_VIDEO_SUPPORT,
    featureLevels, sizeof(featureLevels) / sizeof(D3D_FEATURE_LEVEL),
    D3D11_SDK_VERSION,
    &device,
    nullptr,
    nullptr);
  if (FAILED(status)) {
    std::cout << "Failed to create D3D11 device for DD test [0x"sv << util::hex(status).to_string_view() << ']' << std::endl;
    return status;
  }

  dxgi::output1_t output1;
  status = output->QueryInterface(IID_IDXGIOutput1, (void **) &output1);
  if (FAILED(status)) {
    std::cout << "Failed to query IDXGIOutput1 from the output"sv << std::endl;
    return status;
  }

  // Ensure we can duplicate the current display
  syncThreadDesktop();

  // Attempt to duplicate the output
  dxgi::dup_t dup;
  ComPtr<ID3D11Device> device_ptr(device.get());
  HRESULT result = output1->DuplicateOutput(device_ptr.Get(), &dup);

  if (FAILED(result)) {
    std::cout << "Failed to duplicate output [0x"sv << util::hex(result).to_string_view() << "]" << std::endl;
    return result;
  }

  // To prevent false negatives, we'll make it optional to test for frame capture.
  if (verify_frame_capture) {
    HRESULT captureResult = test_frame_capture(dup, device_ptr.Get());
    if (FAILED(captureResult)) {
      std::cout << "Frame capture test failed [0x"sv << util::hex(captureResult).to_string_view() << "]" << std::endl;
      return captureResult;
    }
  }

  return S_OK;
}

int
main(int argc, char *argv[]) {
  HRESULT status;

  // Usage message
  if (argc < 2 || argc > 4) {
    std::cout << "Usage: ddprobe.exe [GPU preference value] [display name] [--verify-frame-capture]"sv << std::endl;
    return -1;
  }

  std::wstring display_name;
  bool verify_frame_capture = false;

  // Parse GPU preference value (required)
  int gpu_preference = atoi(argv[1]);

  // Parse optional arguments
  for (int i = 2; i < argc; ++i) {
    std::string arg = argv[i];

    if (arg == "--verify-frame-capture") {
      verify_frame_capture = true;
    }
    else {
      // Assume any other argument is the display name
      std::wstring_convert<std::codecvt_utf8_utf16<wchar_t>, wchar_t> converter;
      display_name = converter.from_bytes(arg);
    }
  }

  // We must set the GPU preference before making any DXGI/D3D calls
  status = set_gpu_preference(gpu_preference);
  if (status != ERROR_SUCCESS) {
    return status;
  }

  // Remove the GPU preference when we're done
  auto reset_gpu = util::fail_guard([]() {
    WCHAR tool_path[MAX_PATH];
    GetModuleFileNameW(NULL, tool_path, ARRAYSIZE(tool_path));

    RegDeleteKeyValueW(HKEY_CURRENT_USER,
      L"Software\\Microsoft\\DirectX\\UserGpuPreferences",
      tool_path);
  });

  dxgi::factory1_t factory;
  status = CreateDXGIFactory1(IID_IDXGIFactory1, (void **) &factory);
  if (FAILED(status)) {
    std::cout << "Failed to create DXGIFactory1 [0x"sv << util::hex(status).to_string_view() << ']' << std::endl;
    return status;
  }

  dxgi::adapter_t::pointer adapter_p {};
  for (int x = 0; factory->EnumAdapters1(x, &adapter_p) != DXGI_ERROR_NOT_FOUND; ++x) {
    dxgi::adapter_t adapter { adapter_p };

    dxgi::output_t::pointer output_p {};
    for (int y = 0; adapter->EnumOutputs(y, &output_p) != DXGI_ERROR_NOT_FOUND; ++y) {
      dxgi::output_t output { output_p };

      DXGI_OUTPUT_DESC desc;
      output->GetDesc(&desc);

      // If a display name was specified and this one doesn't match, skip it
      if (!display_name.empty() && desc.DeviceName != display_name) {
        continue;
      }

      // If this display is not part of the desktop, we definitely can't capture it
      if (!desc.AttachedToDesktop) {
        continue;
      }

      // We found the matching output. Test it and return the result.
      return test_dxgi_duplication(adapter, output, verify_frame_capture);
    }
  }

  return 0;
}<|MERGE_RESOLUTION|>--- conflicted
+++ resolved
@@ -72,23 +72,6 @@
 }
 
 /**
-<<<<<<< HEAD
- * @brief Checks whether a given frame is entirely dark by evaluating the RGB values of each pixel.
- *
- * This function determines if the provided frame is completely dark by analyzing the RGB values of every pixel.
- * It iterates over all pixels in the frame and compares each pixel's RGB channels to a defined darkness threshold.
- * If any pixel's RGB values exceed this threshold, the function concludes that the frame is not entirely dark and returns `false`.
- * If all pixels are below the threshold, indicating a completely dark frame, the function returns `true`.
- *
- * @param mappedResource A reference to a `D3D11_MAPPED_SUBRESOURCE` structure containing the mapped subresource data of the frame to be analyzed.
- * @param frameDesc A reference to a `D3D11_TEXTURE2D_DESC` structure describing the texture properties, including width and height.
- * @param darknessThreshold A floating-point value representing the threshold above which a pixel's RGB values are considered non-dark. The value ranges from 0.0f to 1.0f, with a default value of 0.1f.
- * @return bool Returns `true` if the frame is determined to be entirely dark, otherwise returns `false`.
- */
-bool
-is_valid_frame(const D3D11_MAPPED_SUBRESOURCE &mappedResource, const D3D11_TEXTURE2D_DESC &frameDesc, float darknessThreshold = 0.1f) {
-  const uint8_t *pixels = static_cast<const uint8_t *>(mappedResource.pData);
-=======
   * @brief Determines if a given frame is valid by checking if it contains any non-dark pixels.
   *
   * This function analyzes the provided frame to determine if it contains any pixels that exceed a specified darkness threshold.
@@ -104,18 +87,13 @@
 bool
 is_valid_frame(const D3D11_MAPPED_SUBRESOURCE &mappedResource, const D3D11_TEXTURE2D_DESC &frameDesc, float darknessThreshold = 0.1f) {
   const auto *pixels = static_cast<const uint8_t *>(mappedResource.pData);
->>>>>>> 4bdae9cf
   const int bytesPerPixel = 4;  // (8 bits per channel, excluding alpha). Factoring HDR is not needed because it doesn't cause black levels to raise enough to be a concern.
   const int stride = mappedResource.RowPitch;
   const int width = frameDesc.Width;
   const int height = frameDesc.Height;
 
   // Convert the darkness threshold to an integer value for comparison
-<<<<<<< HEAD
-  const int threshold = static_cast<int>(darknessThreshold * 255);
-=======
   const auto threshold = static_cast<int>(darknessThreshold * 255);
->>>>>>> 4bdae9cf
 
   // Iterate over each pixel in the frame
   for (int y = 0; y < height; ++y) {
@@ -138,88 +116,11 @@
  * This function attempts to acquire and analyze up to 10 frames from a DXGI output duplication object (`dup`).
  * It checks if each frame is non-empty (not entirely dark) by using the `is_valid_frame` function.
  * If any non-empty frame is found, the function returns `S_OK`.
-<<<<<<< HEAD
- * If all 10 frames are empty, it returns `S_FALSE`, suggesting potential issues with the capture process.
-=======
  * If all 10 frames are empty, it returns `E_FAIL`, suggesting potential issues with the capture process.
->>>>>>> 4bdae9cf
  * If any error occurs during the frame acquisition or analysis process, the corresponding `HRESULT` error code is returned.
  *
  * @param dup A reference to the DXGI output duplication object (`dxgi::dup_t&`) used to acquire frames.
  * @param device A ComPtr to the ID3D11Device interface representing the device associated with the Direct3D context.
-<<<<<<< HEAD
- * @return HRESULT Returns `S_OK` if a non-empty frame is captured successfully, `E_FAIL` if all frames are empty, or an error code if any failure occurs during the process.
- */
-HRESULT
-test_frame_capture(dxgi::dup_t &dup, ComPtr<ID3D11Device> device) {
-  for (int i = 0; i < 10; ++i) {
-    std::cout << "Attempting to acquire frame " << (i + 1) << " of 10..." << std::endl;
-
-    ComPtr<IDXGIResource> frameResource;
-    DXGI_OUTDUPL_FRAME_INFO frameInfo;
-    ComPtr<ID3D11DeviceContext> context;
-    ComPtr<ID3D11Texture2D> stagingTexture;
-
-    HRESULT status = dup->AcquireNextFrame(500, &frameInfo, &frameResource);
-    device->GetImmediateContext(&context);
-
-    auto cleanup = util::fail_guard([&dup, &context, &stagingTexture]() {
-      if (stagingTexture) {
-        context->Unmap(stagingTexture.Get(), 0);
-      }
-      dup->ReleaseFrame();
-    });
-
-    if (FAILED(status)) {
-      std::cout << "Error: Failed to acquire next frame [0x"sv << util::hex(status).to_string_view() << ']' << std::endl;
-      return status;
-    }
-
-    std::cout << "Frame acquired successfully." << std::endl;
-
-    ComPtr<ID3D11Texture2D> frameTexture;
-    status = frameResource->QueryInterface(__uuidof(ID3D11Texture2D), reinterpret_cast<void **>(frameTexture.GetAddressOf()));
-    if (FAILED(status)) {
-      std::cout << "Error: Failed to query texture interface from frame resource [0x"sv << util::hex(status).to_string_view() << ']' << std::endl;
-      return status;
-    }
-
-    D3D11_TEXTURE2D_DESC frameDesc;
-    frameTexture->GetDesc(&frameDesc);
-    frameDesc.Usage = D3D11_USAGE_STAGING;
-    frameDesc.CPUAccessFlags = D3D11_CPU_ACCESS_READ;
-    frameDesc.BindFlags = 0;
-    frameDesc.MiscFlags = 0;
-
-    status = device->CreateTexture2D(&frameDesc, nullptr, &stagingTexture);
-    if (FAILED(status)) {
-      std::cout << "Error: Failed to create staging texture [0x"sv << util::hex(status).to_string_view() << ']' << std::endl;
-      return status;
-    }
-
-    context->CopyResource(stagingTexture.Get(), frameTexture.Get());
-
-    D3D11_MAPPED_SUBRESOURCE mappedResource;
-    status = context->Map(stagingTexture.Get(), 0, D3D11_MAP_READ, 0, &mappedResource);
-    if (FAILED(status)) {
-      std::cout << "Error: Failed to map the staging texture for inspection [0x"sv << util::hex(status).to_string_view() << ']' << std::endl;
-      return status;
-    }
-
-    if (is_valid_frame(mappedResource, frameDesc)) {
-      std::cout << "Frame " << (i + 1) << " is non-empty (contains visible content)." << std::endl;
-      return S_OK;
-    }
-
-    std::cout << "Frame " << (i + 1) << " is empty (no visible content)." << std::endl;
-  }
-
-  // All frames were empty, indicating potential capture issues.
-  return E_FAIL;
-}
-
-HRESULT
-=======
  * @return Returns `S_OK` if a non-empty frame is captured successfully, `E_FAIL` if all frames are empty, or an error code if any failure occurs during the process.
  */
 HRESULT
@@ -291,7 +192,6 @@
 }
 
 HRESULT
->>>>>>> 4bdae9cf
 test_dxgi_duplication(dxgi::adapter_t &adapter, dxgi::output_t &output, bool verify_frame_capture) {
   D3D_FEATURE_LEVEL featureLevels[] {
     D3D_FEATURE_LEVEL_11_1,
