--- conflicted
+++ resolved
@@ -67,11 +67,7 @@
 SET(CPACK_NSIS_EXTRA_INSTALL_COMMANDS
         "${CPACK_NSIS_EXTRA_INSTALL_COMMANDS}
         IfSilent +2 0
-<<<<<<< HEAD
-        # ExecShell 'open' 'https://sunshinestream.readthedocs.io/'
-=======
-        ExecShell 'open' 'https://docs.lizardbyte.dev/projects/sunshine'
->>>>>>> 820180c9
+        # ExecShell 'open' 'https://docs.lizardbyte.dev/projects/sunshine'
         nsExec::ExecToLog 'icacls \\\"$INSTDIR\\\" /reset'
         nsExec::ExecToLog '\\\"$INSTDIR\\\\drivers\\\\sudovda\\\\install.bat\\\"'
         nsExec::ExecToLog '\\\"$INSTDIR\\\\scripts\\\\migrate-config.bat\\\"'
@@ -124,25 +120,14 @@
 # Checking for previous installed versions
 set(CPACK_NSIS_ENABLE_UNINSTALL_BEFORE_INSTALL "ON")
 
-<<<<<<< HEAD
 # set(CPACK_NSIS_HELP_LINK "https://sunshinestream.readthedocs.io/en/latest/about/installation.html")
 # set(CPACK_NSIS_URL_INFO_ABOUT "${CMAKE_PROJECT_HOMEPAGE_URL}")
 # set(CPACK_NSIS_CONTACT "${CMAKE_PROJECT_HOMEPAGE_URL}/support")
 
 # set(CPACK_NSIS_MENU_LINKS
-#         "https://sunshinestream.readthedocs.io" "Sunshine documentation"
+#         "https://docs.lizardbyte.dev/projects/sunshine" "Sunshine documentation"
 #         "https://app.lizardbyte.dev" "LizardByte Web Site"
 #         "https://app.lizardbyte.dev/support" "LizardByte Support")
-=======
-set(CPACK_NSIS_HELP_LINK "https://docs.lizardbyte.dev/projects/sunshine/latest/md_docs_2getting__started.html")
-set(CPACK_NSIS_URL_INFO_ABOUT "${CMAKE_PROJECT_HOMEPAGE_URL}")
-set(CPACK_NSIS_CONTACT "${CMAKE_PROJECT_HOMEPAGE_URL}/support")
-
-set(CPACK_NSIS_MENU_LINKS
-        "https://docs.lizardbyte.dev/projects/sunshine" "Sunshine documentation"
-        "https://app.lizardbyte.dev" "LizardByte Web Site"
-        "https://app.lizardbyte.dev/support" "LizardByte Support")
->>>>>>> 820180c9
 set(CPACK_NSIS_MANIFEST_DPI_AWARE true)
 
 # Setting components groups and dependencies
