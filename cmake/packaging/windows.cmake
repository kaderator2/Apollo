# windows specific packaging
install(TARGETS sunshine RUNTIME DESTINATION "." COMPONENT application)

# Hardening: include zlib1.dll (loaded via LoadLibrary() in openssl's libcrypto.a)
install(FILES "${ZLIB}" DESTINATION "." COMPONENT application)

# Adding tools
install(TARGETS dxgi-info RUNTIME DESTINATION "tools" COMPONENT dxgi)
install(TARGETS audio-info RUNTIME DESTINATION "tools" COMPONENT audio)

# Mandatory tools
install(TARGETS sunshinesvc RUNTIME DESTINATION "tools" COMPONENT application)

# Drivers
install(DIRECTORY "${SUNSHINE_SOURCE_ASSETS_DIR}/windows/drivers/sudovda"
        DESTINATION "drivers"
        COMPONENT sudovda)

# Mandatory scripts
install(DIRECTORY "${SUNSHINE_SOURCE_ASSETS_DIR}/windows/misc/service/"
        DESTINATION "scripts"
        COMPONENT assets)
install(DIRECTORY "${SUNSHINE_SOURCE_ASSETS_DIR}/windows/misc/migration/"
        DESTINATION "scripts"
        COMPONENT assets)
install(DIRECTORY "${SUNSHINE_SOURCE_ASSETS_DIR}/windows/misc/path/"
        DESTINATION "scripts"
        COMPONENT assets)

# Configurable options for the service
install(DIRECTORY "${SUNSHINE_SOURCE_ASSETS_DIR}/windows/misc/autostart/"
        DESTINATION "scripts"
        COMPONENT autostart)

# scripts
install(DIRECTORY "${SUNSHINE_SOURCE_ASSETS_DIR}/windows/misc/firewall/"
        DESTINATION "scripts"
        COMPONENT firewall)
install(DIRECTORY "${SUNSHINE_SOURCE_ASSETS_DIR}/windows/misc/gamepad/"
        DESTINATION "scripts"
        COMPONENT gamepad)

# Sunshine assets
install(DIRECTORY "${SUNSHINE_SOURCE_ASSETS_DIR}/windows/assets/"
        DESTINATION "${SUNSHINE_ASSETS_DIR}"
        COMPONENT assets)

# copy assets (excluding shaders) to build directory, for running without install
file(COPY "${SUNSHINE_SOURCE_ASSETS_DIR}/windows/assets/"
        DESTINATION "${CMAKE_BINARY_DIR}/assets"
        PATTERN "shaders" EXCLUDE)
# use junction for shaders directory
cmake_path(CONVERT "${SUNSHINE_SOURCE_ASSETS_DIR}/windows/assets/shaders"
        TO_NATIVE_PATH_LIST shaders_in_build_src_native)
cmake_path(CONVERT "${CMAKE_BINARY_DIR}/assets/shaders" TO_NATIVE_PATH_LIST shaders_in_build_dest_native)
execute_process(COMMAND cmd.exe /c mklink /J "${shaders_in_build_dest_native}" "${shaders_in_build_src_native}")

<<<<<<< HEAD
# set(CPACK_NSIS_MUI_HEADERIMAGE "") # TODO: image should be 150x57 bmp
set(CPACK_PACKAGE_ICON "${CMAKE_SOURCE_DIR}\\\\apollo.ico")
set(CPACK_NSIS_INSTALLED_ICON_NAME "${PROJECT__DIR}\\\\${PROJECT_EXE}")
# The name of the directory that will be created in C:/Program files/
set(CPACK_PACKAGE_INSTALL_DIRECTORY "${CPACK_PACKAGE_NAME}")

# Extra install commands
# Restores permissions on the install directory
# Migrates config files from the root into the new config folder
# Install service
SET(CPACK_NSIS_EXTRA_INSTALL_COMMANDS
        "${CPACK_NSIS_EXTRA_INSTALL_COMMANDS}
        IfSilent +2 0
        # ExecShell 'open' 'https://docs.lizardbyte.dev/projects/sunshine'
        nsExec::ExecToLog 'icacls \\\"$INSTDIR\\\" /reset'
        nsExec::ExecToLog '\\\"$INSTDIR\\\\scripts\\\\update-path.bat\\\" add'
        nsExec::ExecToLog '\\\"$INSTDIR\\\\drivers\\\\sudovda\\\\install.bat\\\"'
        nsExec::ExecToLog '\\\"$INSTDIR\\\\scripts\\\\migrate-config.bat\\\"'
        nsExec::ExecToLog '\\\"$INSTDIR\\\\scripts\\\\add-firewall-rule.bat\\\"'
        nsExec::ExecToLog '\\\"$INSTDIR\\\\scripts\\\\install-gamepad.bat\\\"'
        nsExec::ExecToLog '\\\"$INSTDIR\\\\scripts\\\\install-service.bat\\\"'
        nsExec::ExecToLog '\\\"$INSTDIR\\\\scripts\\\\autostart-service.bat\\\"'
        NoController:
        ")

# Extra uninstall commands
# Uninstall service
set(CPACK_NSIS_EXTRA_UNINSTALL_COMMANDS
        "${CPACK_NSIS_EXTRA_UNINSTALL_COMMANDS}
        nsExec::ExecToLog '\\\"$INSTDIR\\\\scripts\\\\delete-firewall-rule.bat\\\"'
        nsExec::ExecToLog '\\\"$INSTDIR\\\\scripts\\\\uninstall-service.bat\\\"'
        nsExec::ExecToLog '\\\"$INSTDIR\\\\sunshine.exe\\\" --restore-nvprefs-undo'
        MessageBox MB_YESNO|MB_ICONQUESTION \
            'Do you want to remove Virtual Gamepad?' \
            /SD IDNO IDNO NoGamepad
            nsExec::ExecToLog '\\\"$INSTDIR\\\\scripts\\\\uninstall-gamepad.bat\\\"'; skipped if no
        NoGamepad:
        MessageBox MB_YESNO|MB_ICONQUESTION \
            'Do you want to remove SudoVDA Virtual Display Driver?' \
            /SD IDNO IDNO NoSudoVDA
            nsExec::ExecToLog '\\\"$INSTDIR\\\\drivers\\\\sudovda\\\\uninstall.bat\\\"'; skipped if no
        NoSudoVDA:
        MessageBox MB_YESNO|MB_ICONQUESTION \
            'Do you want to remove $INSTDIR (this includes the configuration, cover images, and settings)?' \
            /SD IDNO IDNO NoDelete
            RMDir /r \\\"$INSTDIR\\\"; skipped if no
        nsExec::ExecToLog '\\\"$INSTDIR\\\\scripts\\\\update-path.bat\\\" remove'
        NoDelete:
        ")

# Adding an option for the start menu
set(CPACK_NSIS_MODIFY_PATH OFF)
set(CPACK_NSIS_EXECUTABLES_DIRECTORY ".")
# This will be shown on the installed apps Windows settings
set(CPACK_NSIS_INSTALLED_ICON_NAME "sunshine.exe")
set(CPACK_NSIS_CREATE_ICONS_EXTRA
        "${CPACK_NSIS_CREATE_ICONS_EXTRA}
        SetOutPath '\$INSTDIR'
        CreateShortCut '\$SMPROGRAMS\\\\$STARTMENU_FOLDER\\\\${CMAKE_PROJECT_NAME}.lnk' \
            '\$INSTDIR\\\\sunshine.exe' '--shortcut'
        ")
set(CPACK_NSIS_DELETE_ICONS_EXTRA
        "${CPACK_NSIS_DELETE_ICONS_EXTRA}
        Delete '\$SMPROGRAMS\\\\$MUI_TEMP\\\\${CMAKE_PROJECT_NAME}.lnk'
        ")

# Checking for previous installed versions
set(CPACK_NSIS_ENABLE_UNINSTALL_BEFORE_INSTALL "ON")

# set(CPACK_NSIS_HELP_LINK "https://sunshinestream.readthedocs.io/en/latest/about/installation.html")
# set(CPACK_NSIS_URL_INFO_ABOUT "${CMAKE_PROJECT_HOMEPAGE_URL}")
# set(CPACK_NSIS_CONTACT "${CMAKE_PROJECT_HOMEPAGE_URL}/support")

# set(CPACK_NSIS_MENU_LINKS
#         "https://docs.lizardbyte.dev/projects/sunshine" "Sunshine documentation"
#         "https://app.lizardbyte.dev" "LizardByte Web Site"
#         "https://app.lizardbyte.dev/support" "LizardByte Support")
set(CPACK_NSIS_MANIFEST_DPI_AWARE true)

=======
set(CPACK_PACKAGE_ICON "${CMAKE_SOURCE_DIR}\\\\sunshine.ico")

# The name of the directory that will be created in C:/Program files/
set(CPACK_PACKAGE_INSTALL_DIRECTORY "${CPACK_PACKAGE_NAME}")

>>>>>>> 356545fa
# Setting components groups and dependencies
set(CPACK_COMPONENT_GROUP_CORE_EXPANDED true)

# sunshine binary
set(CPACK_COMPONENT_APPLICATION_DISPLAY_NAME "${CMAKE_PROJECT_NAME}")
set(CPACK_COMPONENT_APPLICATION_DESCRIPTION "${CMAKE_PROJECT_NAME} main application and required components.")
set(CPACK_COMPONENT_APPLICATION_GROUP "Core")
set(CPACK_COMPONENT_APPLICATION_REQUIRED true)
set(CPACK_COMPONENT_APPLICATION_DEPENDS assets)

# service auto-start script
set(CPACK_COMPONENT_AUTOSTART_DISPLAY_NAME "Launch on Startup")
set(CPACK_COMPONENT_AUTOSTART_DESCRIPTION "If enabled, launches Apollo automatically on system startup.")
set(CPACK_COMPONENT_AUTOSTART_GROUP "Core")

# assets
set(CPACK_COMPONENT_ASSETS_DISPLAY_NAME "Required Assets")
set(CPACK_COMPONENT_ASSETS_DESCRIPTION "Shaders, default box art, and web UI.")
set(CPACK_COMPONENT_ASSETS_GROUP "Core")
set(CPACK_COMPONENT_ASSETS_REQUIRED true)

# drivers
set(CPACK_COMPONENT_SUDOVDA_DISPLAY_NAME "SudoVDA")
set(CPACK_COMPONENT_SUDOVDA_DESCRIPTION "Driver required for Virtual Display to function.")
set(CPACK_COMPONENT_SUDOVDA_GROUP "Drivers")
set(CPACK_COMPONENT_SUDOVDA_REQUIRED true)

# audio tool
set(CPACK_COMPONENT_AUDIO_DISPLAY_NAME "audio-info")
set(CPACK_COMPONENT_AUDIO_DESCRIPTION "CLI tool providing information about sound devices.")
set(CPACK_COMPONENT_AUDIO_GROUP "Tools")

# display tool
set(CPACK_COMPONENT_DXGI_DISPLAY_NAME "dxgi-info")
set(CPACK_COMPONENT_DXGI_DESCRIPTION "CLI tool providing information about graphics cards and displays.")
set(CPACK_COMPONENT_DXGI_GROUP "Tools")

# firewall scripts
set(CPACK_COMPONENT_FIREWALL_DISPLAY_NAME "Add Firewall Exclusions")
set(CPACK_COMPONENT_FIREWALL_DESCRIPTION "Scripts to enable or disable firewall rules.")
set(CPACK_COMPONENT_FIREWALL_GROUP "Scripts")

# gamepad scripts
set(CPACK_COMPONENT_GAMEPAD_DISPLAY_NAME "Virtual Gamepad")
set(CPACK_COMPONENT_GAMEPAD_DESCRIPTION "Scripts to install and uninstall Virtual Gamepad.")
set(CPACK_COMPONENT_GAMEPAD_GROUP "Scripts")

# include specific packaging
include(${CMAKE_MODULE_PATH}/packaging/windows_nsis.cmake)
include(${CMAKE_MODULE_PATH}/packaging/windows_wix.cmake)<|MERGE_RESOLUTION|>--- conflicted
+++ resolved
@@ -55,93 +55,11 @@
 cmake_path(CONVERT "${CMAKE_BINARY_DIR}/assets/shaders" TO_NATIVE_PATH_LIST shaders_in_build_dest_native)
 execute_process(COMMAND cmd.exe /c mklink /J "${shaders_in_build_dest_native}" "${shaders_in_build_src_native}")
 
-<<<<<<< HEAD
-# set(CPACK_NSIS_MUI_HEADERIMAGE "") # TODO: image should be 150x57 bmp
 set(CPACK_PACKAGE_ICON "${CMAKE_SOURCE_DIR}\\\\apollo.ico")
-set(CPACK_NSIS_INSTALLED_ICON_NAME "${PROJECT__DIR}\\\\${PROJECT_EXE}")
-# The name of the directory that will be created in C:/Program files/
-set(CPACK_PACKAGE_INSTALL_DIRECTORY "${CPACK_PACKAGE_NAME}")
-
-# Extra install commands
-# Restores permissions on the install directory
-# Migrates config files from the root into the new config folder
-# Install service
-SET(CPACK_NSIS_EXTRA_INSTALL_COMMANDS
-        "${CPACK_NSIS_EXTRA_INSTALL_COMMANDS}
-        IfSilent +2 0
-        # ExecShell 'open' 'https://docs.lizardbyte.dev/projects/sunshine'
-        nsExec::ExecToLog 'icacls \\\"$INSTDIR\\\" /reset'
-        nsExec::ExecToLog '\\\"$INSTDIR\\\\scripts\\\\update-path.bat\\\" add'
-        nsExec::ExecToLog '\\\"$INSTDIR\\\\drivers\\\\sudovda\\\\install.bat\\\"'
-        nsExec::ExecToLog '\\\"$INSTDIR\\\\scripts\\\\migrate-config.bat\\\"'
-        nsExec::ExecToLog '\\\"$INSTDIR\\\\scripts\\\\add-firewall-rule.bat\\\"'
-        nsExec::ExecToLog '\\\"$INSTDIR\\\\scripts\\\\install-gamepad.bat\\\"'
-        nsExec::ExecToLog '\\\"$INSTDIR\\\\scripts\\\\install-service.bat\\\"'
-        nsExec::ExecToLog '\\\"$INSTDIR\\\\scripts\\\\autostart-service.bat\\\"'
-        NoController:
-        ")
-
-# Extra uninstall commands
-# Uninstall service
-set(CPACK_NSIS_EXTRA_UNINSTALL_COMMANDS
-        "${CPACK_NSIS_EXTRA_UNINSTALL_COMMANDS}
-        nsExec::ExecToLog '\\\"$INSTDIR\\\\scripts\\\\delete-firewall-rule.bat\\\"'
-        nsExec::ExecToLog '\\\"$INSTDIR\\\\scripts\\\\uninstall-service.bat\\\"'
-        nsExec::ExecToLog '\\\"$INSTDIR\\\\sunshine.exe\\\" --restore-nvprefs-undo'
-        MessageBox MB_YESNO|MB_ICONQUESTION \
-            'Do you want to remove Virtual Gamepad?' \
-            /SD IDNO IDNO NoGamepad
-            nsExec::ExecToLog '\\\"$INSTDIR\\\\scripts\\\\uninstall-gamepad.bat\\\"'; skipped if no
-        NoGamepad:
-        MessageBox MB_YESNO|MB_ICONQUESTION \
-            'Do you want to remove SudoVDA Virtual Display Driver?' \
-            /SD IDNO IDNO NoSudoVDA
-            nsExec::ExecToLog '\\\"$INSTDIR\\\\drivers\\\\sudovda\\\\uninstall.bat\\\"'; skipped if no
-        NoSudoVDA:
-        MessageBox MB_YESNO|MB_ICONQUESTION \
-            'Do you want to remove $INSTDIR (this includes the configuration, cover images, and settings)?' \
-            /SD IDNO IDNO NoDelete
-            RMDir /r \\\"$INSTDIR\\\"; skipped if no
-        nsExec::ExecToLog '\\\"$INSTDIR\\\\scripts\\\\update-path.bat\\\" remove'
-        NoDelete:
-        ")
-
-# Adding an option for the start menu
-set(CPACK_NSIS_MODIFY_PATH OFF)
-set(CPACK_NSIS_EXECUTABLES_DIRECTORY ".")
-# This will be shown on the installed apps Windows settings
-set(CPACK_NSIS_INSTALLED_ICON_NAME "sunshine.exe")
-set(CPACK_NSIS_CREATE_ICONS_EXTRA
-        "${CPACK_NSIS_CREATE_ICONS_EXTRA}
-        SetOutPath '\$INSTDIR'
-        CreateShortCut '\$SMPROGRAMS\\\\$STARTMENU_FOLDER\\\\${CMAKE_PROJECT_NAME}.lnk' \
-            '\$INSTDIR\\\\sunshine.exe' '--shortcut'
-        ")
-set(CPACK_NSIS_DELETE_ICONS_EXTRA
-        "${CPACK_NSIS_DELETE_ICONS_EXTRA}
-        Delete '\$SMPROGRAMS\\\\$MUI_TEMP\\\\${CMAKE_PROJECT_NAME}.lnk'
-        ")
-
-# Checking for previous installed versions
-set(CPACK_NSIS_ENABLE_UNINSTALL_BEFORE_INSTALL "ON")
-
-# set(CPACK_NSIS_HELP_LINK "https://sunshinestream.readthedocs.io/en/latest/about/installation.html")
-# set(CPACK_NSIS_URL_INFO_ABOUT "${CMAKE_PROJECT_HOMEPAGE_URL}")
-# set(CPACK_NSIS_CONTACT "${CMAKE_PROJECT_HOMEPAGE_URL}/support")
-
-# set(CPACK_NSIS_MENU_LINKS
-#         "https://docs.lizardbyte.dev/projects/sunshine" "Sunshine documentation"
-#         "https://app.lizardbyte.dev" "LizardByte Web Site"
-#         "https://app.lizardbyte.dev/support" "LizardByte Support")
-set(CPACK_NSIS_MANIFEST_DPI_AWARE true)
-
-=======
-set(CPACK_PACKAGE_ICON "${CMAKE_SOURCE_DIR}\\\\sunshine.ico")
 
 # The name of the directory that will be created in C:/Program files/
 set(CPACK_PACKAGE_INSTALL_DIRECTORY "${CPACK_PACKAGE_NAME}")
 
->>>>>>> 356545fa
 # Setting components groups and dependencies
 set(CPACK_COMPONENT_GROUP_CORE_EXPANDED true)
 
