--- conflicted
+++ resolved
@@ -501,16 +501,11 @@
           "Are you sure to delete " + app.name + "?"
         );
         if (resp) {
-<<<<<<< HEAD
           fetch("./api/apps/delete?uuid=" + app.uuid, {
             credentials: 'include',
             method: "POST"
           }).then((r) => {
-            if (r.status == 200) document.location.reload();
-=======
-          fetch("./api/apps/" + id, { method: "DELETE" }).then((r) => {
             if (r.status === 200) document.location.reload();
->>>>>>> dbba364e
           });
         }
       },
