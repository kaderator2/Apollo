--- conflicted
+++ resolved
@@ -29,11 +29,7 @@
     "warning": "警告！"
   },
   "apps": {
-<<<<<<< HEAD
-    "actions": "行为",
-=======
     "actions": "操作",
->>>>>>> 820180c9
     "add_cmds": "添加命令",
     "add_new": "添加新应用",
     "app_name": "应用名称",
@@ -41,7 +37,7 @@
     "applications_desc": "只有重启客户端时应用列表才会被刷新",
     "applications_title": "应用",
     "auto_detach": "启动串流后应用突然关闭时不退出串流",
-    "auto_detach_desc": "这将尝试自动检测启动器类型的应用程序，这些应用程序会在启动另一个程序或自身实例后迅速关闭。当检测到启动器类型的应用程序时，它将被视为独立的应用程序。",
+    "auto_detach_desc": "这将尝试自动检测在启动另一个程序或自身实例后很快关闭的启动类应用。 检测到启动型应用程序时，它会被视为一个分离的应用程序。",
     "cmd": "命令",
     "cmd_desc": "要启动的主要应用程序。如果为空，将不会启动任何应用程序。",
     "cmd_note": "如果命令中可执行文件的路径包含空格，则必须用引号括起来。",
@@ -177,10 +173,7 @@
     "controller": "启用游戏手柄输入",
     "controller_desc": "允许客户端使用游戏手柄控制主机系统",
     "credentials_file": "凭据文件",
-<<<<<<< HEAD
     "credentials_file_desc": "将用户名/密码与 Apollo 的状态文件分开保存。",
-=======
-    "credentials_file_desc": "将用户名/密码与 Sunshine 的状态文件分开保存。",
     "dd_config_ensure_active": "自动激活显示",
     "dd_config_ensure_only_display": "停用其他显示器并仅激活指定的显示",
     "dd_config_ensure_primary": "自动激活显示并将其作为主要显示",
@@ -218,7 +211,6 @@
     "dd_resolution_option_ogs_desc": "“优化游戏设置”选项必须在 Moonlight 客户端启用才能正常工作。",
     "dd_wa_hdr_toggle_desc": "当使用虚拟显示设备作为串流时，它可能会显示不正确的 HDR 颜色。启用此选项，Sunshine 将尝试缓解这个问题。",
     "dd_wa_hdr_toggle": "为 HDR 启用高对比度",
->>>>>>> 820180c9
     "ds4_back_as_touchpad_click": "映射回/选择触摸板点击",
     "ds4_back_as_touchpad_click_desc": "强制使用 DS4 模拟时，将“返回”/“选择”映射到触摸板点击",
     "enable_pairing": "启用配对",
@@ -272,13 +264,8 @@
     "key_repeat_delay_desc": "控制按键重复的速度。重复按键前的初始延迟（毫秒）。",
     "key_repeat_frequency": "按键重复频率",
     "key_repeat_frequency_desc": "按键每秒重复的次数。此配置选项支持小数。",
-<<<<<<< HEAD
-    "key_rightalt_to_key_windows": "将右 Alt 键映射到 Windows 键",
-    "key_rightalt_to_key_win_desc": "您可能无法直接从 Moonlight 发送 Windows 键。在这种情况下，让 Apollo 认为右 Alt 键是 Windows 键可能会很有用。",
-=======
     "key_rightalt_to_key_win": "将右Alt 键映射到 Windows 键",
     "key_rightalt_to_key_win_desc": "您可能无法直接从 Moonlight 发送 Windows 键。在这种情况下，让 Sunshine 认为右 Alt 键是 Windows 键可能会很有用。",
->>>>>>> 820180c9
     "keyboard": "启用键盘输入",
     "keyboard_desc": "允许客户端使用键盘控制主机系统",
     "lan_encryption_mode": "局域网加密模式",
@@ -335,11 +322,7 @@
     "nvenc_twopass_full_res": "全分辨率（较慢）",
     "nvenc_twopass_quarter_res": "1/4分辨率（更快，默认）",
     "nvenc_vbv_increase": "单帧 VBV/HRD 百分比增加",
-<<<<<<< HEAD
     "nvenc_vbv_increase_desc": "默认情况下，Apollo 使用单帧 VBV/HRD，这意味着任何编码的视频帧大小都不会超过所请求的码率除以所请求的帧速率。放宽这一限制可能会带来好处，起到低延迟可变码率的作用，但如果网络没有缓冲空间来处理码率峰值，也可能导致数据包丢失。可接受的最大值为 400，相当于编码视频帧的大小上限增加到 5 倍。",
-=======
-    "nvenc_vbv_increase_desc": "默认情况下，Sunshine 使用单帧 VBV/HRD，这意味着任何编码的视频帧大小都不会超过所请求的码率除以所请求的帧速率。放宽这一限制可能会带来好处，起到低延迟可变码率的作用，但如果网络没有缓冲空间来处理码率峰值，也可能导致数据包丢失。可接受的最大值为 400，相当于编码视频帧的大小上限增加到 5 倍。",
->>>>>>> 820180c9
     "origin_web_ui_allowed": "允许的 Web UI 访问来源",
     "origin_web_ui_allowed_desc": "未被拒绝访问 Web UI 的远端地址来源",
     "origin_web_ui_allowed_lan": "仅局域网中的设备可以访问 Web UI",
@@ -356,24 +339,15 @@
     "port": "端口",
     "port_alert_1": "Apollo 不能使用低于1024 的端口！ ",
     "port_alert_2": "超过 65535 的端口不可用！",
-<<<<<<< HEAD
     "port_desc": "设置 Apollo 使用的端口族",
     "port_http_port_note": "使用此端口连接 Moonlight。",
-=======
-    "port_desc": "设置 Sunshine 使用的端口族",
-    "port_http_port_note": "使用此端口连接 Moonlight 。",
->>>>>>> 820180c9
     "port_note": "说明",
     "port_port": "端口",
     "port_protocol": "协议",
     "port_tcp": "TCP",
     "port_udp": "UDP",
     "port_warning": "暴露 Web UI 到公网存在安全风险！请自行承担风险！",
-<<<<<<< HEAD
     "port_web_ui": "Web UI",
-=======
-    "port_web_ui": "用户设置页面",
->>>>>>> 820180c9
     "qp": "量化参数 (QP)",
     "qp_desc": "某些设备可能不支持恒定码率。对于这些设备，则使用 QP 代替。数值越大，压缩率越高，但质量越差。",
     "qsv_coder": "QSV 编码器 (H264)",
@@ -397,13 +371,8 @@
     "sunshine_name": "Apollo 主机名称",
     "sunshine_name_desc": "在 Moonlight 中显示的名称。如果未指定，则使用 PC 的主机名",
     "sw_preset": "软件编码预设",
-<<<<<<< HEAD
     "sw_preset_desc": "在编码速度和压缩效率之间权衡。默认为 superfast - 超快。",
     "sw_preset_fast": "fast - 快速",
-=======
-    "sw_preset_desc": "在 编码速度(每秒编码的帧数) 和 压缩效率(比特流中每个比特的质量) 之间权衡。默认为 superfast - 超快。",
-    "sw_preset_fast": "fast - 快",
->>>>>>> 820180c9
     "sw_preset_faster": "faster - 更快",
     "sw_preset_medium": "medium - 中等",
     "sw_preset_slow": "slow - 慢",
@@ -459,11 +428,7 @@
     "configuration": "配置",
     "home": "首页",
     "password": "更改密码",
-<<<<<<< HEAD
     "pin": "PIN 码",
-=======
-    "pin": "Pin 码",
->>>>>>> 820180c9
     "theme_auto": "自动操作",
     "theme_dark": "深色",
     "theme_light": "浅色",
@@ -531,15 +496,11 @@
     "third_party_notice": "第三方声明"
   },
   "troubleshooting": {
-<<<<<<< HEAD
-    "force_close": "强制关闭",
-=======
     "dd_reset": "重置持久显示设备设置",
     "dd_reset_desc": "如果Sunshine 被卡住试图恢复更改的显示设备设置，您可以重置设置并手动恢复显示状态。",
     "dd_reset_error": "重置持久性时发生错误！",
     "dd_reset_success": "成功重置持久性！",
     "force_close": "强制结束运行",
->>>>>>> 820180c9
     "force_close_desc": "如果 Moonlight 抱怨某个应用正在运行，强制关闭该应用应该可以解决问题。",
     "force_close_error": "关闭应用时出错",
     "force_close_success": "应用关闭成功！",
