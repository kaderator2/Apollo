--- conflicted
+++ resolved
@@ -151,10 +151,7 @@
     "controller": "Enable Gamepad Input",
     "controller_desc": "Allows guests to control the host system with a gamepad / controller",
     "credentials_file": "Credentials File",
-<<<<<<< HEAD
     "credentials_file_desc": "Store Username/Password separately from Apollo's state file.",
-=======
-    "credentials_file_desc": "Store Username/Password separately from Sunshine's state file.",
     "dd_config_ensure_active": "Activate the display automatically",
     "dd_config_ensure_only_display": "Deactivate other displays and activate only the specified display",
     "dd_config_ensure_primary": "Activate the display automatically and make it a primary display",
@@ -192,7 +189,6 @@
     "dd_resolution_option_ogs_desc": "\"Optimize game settings\" option must be enabled on the Moonlight client for this to work.",
     "dd_wa_hdr_toggle_desc": "When using virtual display device as for streaming, it might display incorrect HDR color. With this option enabled, Sunshine will try to mitigate this issue.",
     "dd_wa_hdr_toggle": "Enable high-contrast workaround for HDR",
->>>>>>> 820180c9
     "ds4_back_as_touchpad_click": "Map Back/Select to Touchpad Click",
     "ds4_back_as_touchpad_click_desc": "When forcing DS4 emulation, map Back/Select to Touchpad Click",
     "encoder": "Force a Specific Encoder",
@@ -233,13 +229,8 @@
     "key_repeat_delay_desc": "Control how fast keys will repeat themselves. The initial delay in milliseconds before repeating keys.",
     "key_repeat_frequency": "Key Repeat Frequency",
     "key_repeat_frequency_desc": "How often keys repeat every second. This configurable option supports decimals.",
-<<<<<<< HEAD
-    "key_rightalt_to_key_windows": "Map Right Alt key to Windows key",
-    "key_rightalt_to_key_win_desc": "It may be possible that you cannot send the Windows Key from Moonlight directly. In those cases it may be useful to make Apollo think the Right Alt key is the Windows key",
-=======
     "key_rightalt_to_key_win": "Map Right Alt key to Windows key",
     "key_rightalt_to_key_win_desc": "It may be possible that you cannot send the Windows Key from Moonlight directly. In those cases it may be useful to make Sunshine think the Right Alt key is the Windows key",
->>>>>>> 820180c9
     "keyboard": "Enable Keyboard Input",
     "keyboard_desc": "Allows guests to control the host system with the keyboard",
     "lan_encryption_mode": "LAN Encryption Mode",
@@ -300,13 +291,8 @@
     "origin_web_ui_allowed_lan": "Only those in LAN may access Web UI",
     "origin_web_ui_allowed_pc": "Only localhost may access Web UI",
     "origin_web_ui_allowed_wan": "Anyone may access Web UI",
-<<<<<<< HEAD
     "output_name_desc_unix": "During Apollo startup, you should see the list of detected displays when Headless Mode isn't enabled. Note: You need to use the id value inside the parenthesis. Below is an example; the actual output can be found in the Troubleshooting tab.",
-    "output_name_desc_windows": "Manually specify a display to use for capture. If unset, the primary display is captured. Note: If you specified a GPU above, this display must be connected to that GPU. The appropriate values can be found using the following command:",
-=======
-    "output_name_desc_unix": "During Sunshine startup, you should see the list of detected displays. Note: You need to use the id value inside the parenthesis. Below is an example; the actual output can be found in the Troubleshooting tab.",
-    "output_name_desc_windows": "Manually specify a display device id to use for capture. If unset, the primary display is captured. Note: If you specified a GPU above, this display must be connected to that GPU. During Sunshine startup, you should see the list of detected displays. Below is an example; the actual output can be found in the Troubleshooting tab.",
->>>>>>> 820180c9
+    "output_name_desc_windows": "Manually specify a device id to use for capture. If unset, the primary display is captured. Note: If you specified a GPU above, this display must be connected to that GPU. The appropriate values can be found using the following command:",
     "output_name_unix": "Display number",
     "output_name_windows": "Display Device Id",
     "ping_timeout": "Ping Timeout",
