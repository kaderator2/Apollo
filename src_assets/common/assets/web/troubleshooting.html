<!DOCTYPE html>
<html lang="en" data-bs-theme="auto">

<head>
      <%- header %>
      <style>
        .troubleshooting-logs {
          white-space: pre;
          font-family: monospace;
          overflow: auto;
          max-height: 500px;
          min-height: 500px;
          font-size: 16px;
          position: relative;
        }

        .copy-icon {
          position: absolute;
          top: 8px;
          right: 8px;
          padding: 8px;
          cursor: pointer;
          color: rgba(0, 0, 0, 1);
          appearance: none;
          border: none;
          background: none;
        }

        .copy-icon:hover {
          color: rgba(0, 0, 0, 0.75);
        }

        .copy-icon:active {
          color: rgba(0, 0, 0, 1);
        }
      </style>
</head>

<body id="app" v-cloak>
  <Navbar></Navbar>
  <div class="container">
    <h1 class="my-4">{{ $t('troubleshooting.troubleshooting') }}</h1>
    <!-- Force Close App -->
    <div class="card p-2 my-4">
      <div class="card-body">
        <h2 id="close_apps">{{ $t('troubleshooting.force_close') }}</h2>
        <br>
        <p>{{ $t('troubleshooting.force_close_desc') }}</p>
        <div class="alert alert-success" v-if="closeAppStatus === true">
          {{ $t('troubleshooting.force_close_success') }}
        </div>
        <div class="alert alert-danger" v-if="closeAppStatus === false">
          {{ $t('troubleshooting.force_close_error') }}
        </div>
        <div>
          <button class="btn btn-warning" :disabled="closeAppPressed" @click="closeApp">
            {{ $t('troubleshooting.force_close') }}
          </button>
        </div>
      </div>
    </div>
    <!-- Restart Apollo -->
    <div class="card p-2 my-4">
      <div class="card-body">
        <h2 id="restart">{{ $t('troubleshooting.restart_apollo') }}</h2>
        <br>
        <p>{{ $t('troubleshooting.restart_apollo_desc') }}</p>
        <div class="alert alert-success" v-if="serverRestarting">
          {{ $t('troubleshooting.restart_apollo_success') }}
        </div>
        <div>
          <button class="btn btn-warning" :disabled="serverQuitting || serverRestarting" @click="restart">
            {{ $t('troubleshooting.restart_apollo') }}
          </button>
        </div>
      </div>
    </div>
    <!-- Quit Apollo -->
    <div class="card p-2 my-4">
      <div class="card-body">
        <h2 id="quit">{{ $t('troubleshooting.quit_apollo') }}</h2>
        <br>
        <p>{{ $t('troubleshooting.quit_apollo_desc') }}</p>
        <div class="alert alert-success" v-if="serverQuit">
          {{ $t('troubleshooting.quit_apollo_success') }}
        </div>
        <div class="alert alert-success" v-if="serverQuitting">
          {{ $t('troubleshooting.quit_apollo_success_ongoing') }}
        </div>
        <div>
          <button class="btn btn-warning" :disabled="serverQuitting || serverRestarting" @click="quit">
            {{ $t('troubleshooting.quit_apollo') }}
          </button>
        </div>
      </div>
    </div>
    <!-- Reset persistent display device settings -->
    <div class="card p-2 my-4" v-if="platform === 'windows'">
      <div class="card-body">
        <h2 id="dd_reset">{{ $t('troubleshooting.dd_reset') }}</h2>
        <br>
        <p style="white-space: pre-line">{{ $t('troubleshooting.dd_reset_desc') }}</p>
        <div class="alert alert-success" v-if="ddResetStatus === true">
          {{ $t('troubleshooting.dd_reset_success') }}
        </div>
        <div class="alert alert-danger" v-if="ddResetStatus === false">
          {{ $t('troubleshooting.dd_reset_error') }}
        </div>
        <div>
          <button class="btn btn-warning" :disabled="ddResetPressed" @click="ddResetPersistence">
            {{ $t('troubleshooting.dd_reset') }}
          </button>
        </div>
      </div>
    </div>
    <!-- Logs -->
    <div class="card p-2 my-4">
      <div class="card-body">
        <h2 id="logs">{{ $t('troubleshooting.logs') }}</h2>
        <br>
        <div class="d-flex justify-content-between align-items-baseline py-2">
          <p>{{ $t('troubleshooting.logs_desc') }}</p>
          <input type="text" class="form-control" v-model="logFilter" :placeholder="$t('troubleshooting.logs_find')" style="width: 300px">
        </div>
        <div>
          <div class="troubleshooting-logs">
            <button class="copy-icon"><i class="fas fa-copy " @click="copyLogs"></i></button>{{actualLogs}}
          </div>
        </div>
      </div>
    </div>
  </div>

  <script type="module">
    import { createApp } from 'vue'
    import { initApp } from './init'
    import Navbar from './Navbar.vue'

    const app = createApp({
      components: {
        Navbar
      },
      inject: ['i18n'],
      data() {
        return {
          clients: [],
          closeAppPressed: false,
          closeAppStatus: null,
          ddResetPressed: false,
          ddResetStatus: null,
          logs: 'Loading...',
          logFilter: null,
          logInterval: null,
          serverRestarting: false,
          serverQuitting: false,
          serverQuit: false,
          platform: "",
        };
      },
      computed: {
        actualLogs() {
          if (!this.logFilter) return this.logs;
          let lines = this.logs.split("\n");
          lines = lines.filter(x => x.indexOf(this.logFilter) !== -1);
          return lines.join("\n");
        }
      },
      created() {
        fetch("/api/config")
          .then((r) => r.json())
          .then((r) => {
            this.platform = r.platform;
          });

        this.logInterval = setInterval(() => {
          this.refreshLogs();
        }, 5000);
        this.refreshLogs();
      },
      beforeDestroy() {
        clearInterval(this.logInterval);
      },
      methods: {
        refreshLogs() {
          fetch("./api/logs", { credentials: 'include' })
            .then(response => {
              // Retrieve the Content-Type header
              const contentType = response.headers.get("Content-Type") || "";
              // Attempt to extract charset from the header
              const charsetMatch = contentType.match(/charset=([^;]+)/i);
              const charset = charsetMatch ? charsetMatch[1].trim() : "utf-8";

              // Read response as an ArrayBuffer and decode it with the correct charset
              return response.arrayBuffer().then(buffer => {
                const decoder = new TextDecoder(charset);
                return decoder.decode(buffer);
              });
            })
            .then(text => {
              this.logs = text;
            })
            .catch(error => console.error("Error fetching logs:", error));
        },
        closeApp() {
          this.closeAppPressed = true;
<<<<<<< HEAD
          fetch("./api/apps/close", {
            credentials: 'include',
            method: 'POST'
          })
=======
          fetch("./api/apps/close", { 
            method: "POST",
            headers: {
                "Content-Type": "application/json"
            } })
>>>>>>> 35f0b308
            .then((r) => r.json())
            .then((r) => {
              this.closeAppPressed = false;
              this.closeAppStatus = r.status;
              setTimeout(() => {
                this.closeAppStatus = null;
              }, 5000);
            });
        },
<<<<<<< HEAD
=======
        unpairAll() {
          this.unpairAllPressed = true;
          fetch("./api/clients/unpair-all", { 
            method: "POST",
            headers: {
                "Content-Type": "application/json"
            }
           })
            .then((r) => r.json())
            .then((r) => {
              this.unpairAllPressed = false;
              this.unpairAllStatus = r.status;
              setTimeout(() => {
                this.unpairAllStatus = null;
              }, 5000);
              this.refreshClients();
            });
        },
        unpairSingle(uuid) {
          fetch("./api/clients/unpair", { 
            method: "POST", 
            headers: {
              'Content-Type': 'application/json'
            }, 
            body: JSON.stringify({ uuid }) 
          }).then(() => {
            this.showApplyMessage = true;
            this.refreshClients();
          });
        },
        refreshClients() {
          fetch("./api/clients/list")
            .then((response) => response.json())
            .then((response) => {
              const clientList = document.querySelector("#client-list");
              if (response.status === true && response.named_certs && response.named_certs.length) {
                this.clients = response.named_certs.sort((a, b) => {
                  return (a.name.toLowerCase() > b.name.toLowerCase() || a.name === "" ? 1 : -1)
                });
              } else {
                this.clients = [];
              }
            });
        },
        clickedApplyBanner() {
          this.showApplyMessage = false;
        },
>>>>>>> 35f0b308
        copyLogs() {
          navigator.clipboard.writeText(this.actualLogs);
        },
        restart() {
          this.serverRestarting = true;
          setTimeout(() => {
            this.serverRestarting = false;
          }, 5000);
          fetch("./api/restart", {
<<<<<<< HEAD
            credentials: 'include',
            method: 'POST',
          })
          .then((resp) => {
            if (resp.status !== 200) {
              setTimeout(() => {
                location.reload();
              }, 1000);
              return;
            }
          })
          .catch((e) => {
            this.serverRestarting = false
            console.error(e);
            setTimeout(() => {
              location.reload();
            }, 1000);
            return;
=======
            method: "POST",
            headers: {
                "Content-Type": "application/json"
            }
>>>>>>> 35f0b308
          });
        },
        quit() {
          if (window.confirm(this.i18n.t('troubleshooting.quit_apollo_confirm'))) {
            this.serverQuitting = true;
            fetch("./api/quit", {
              credentials: 'include',
              method: 'POST',
            })
            .then(() => {
              this.serverQuitting = false;
              this.serverQuit = false;
              alert("Exit failed!");
            })
            .catch(() => {
              this.serverQuitting = false;
              this.serverQuit = true;
            });
          }
        },
        ddResetPersistence() {
          this.ddResetPressed = true;
<<<<<<< HEAD
          fetch("/api/reset-display-device-persistence", {
            credentials: 'include',
            method: 'POST'
=======
          fetch("/api/reset-display-device-persistence", { 
            method: "POST",
            headers: { 
              "Content-Type": "application/json" 
            } 
>>>>>>> 35f0b308
          })
            .then((r) => r.json())
            .then((r) => {
              this.ddResetPressed = false;
              this.ddResetStatus = r.status;
              setTimeout(() => {
                this.ddResetStatus = null;
              }, 5000);
            });
        },
      },
    });

    initApp(app);
  </script>

</body><|MERGE_RESOLUTION|>--- conflicted
+++ resolved
@@ -182,7 +182,9 @@
       },
       methods: {
         refreshLogs() {
-          fetch("./api/logs", { credentials: 'include' })
+          fetch("./api/logs", {
+            credentials: 'include'
+          })
             .then(response => {
               // Retrieve the Content-Type header
               const contentType = response.headers.get("Content-Type") || "";
@@ -203,18 +205,13 @@
         },
         closeApp() {
           this.closeAppPressed = true;
-<<<<<<< HEAD
           fetch("./api/apps/close", {
             credentials: 'include',
-            method: 'POST'
-          })
-=======
-          fetch("./api/apps/close", { 
-            method: "POST",
+            method: 'POST',
             headers: {
-                "Content-Type": "application/json"
-            } })
->>>>>>> 35f0b308
+              'Content-Type': 'application/json'
+            }
+          })
             .then((r) => r.json())
             .then((r) => {
               this.closeAppPressed = false;
@@ -224,56 +221,6 @@
               }, 5000);
             });
         },
-<<<<<<< HEAD
-=======
-        unpairAll() {
-          this.unpairAllPressed = true;
-          fetch("./api/clients/unpair-all", { 
-            method: "POST",
-            headers: {
-                "Content-Type": "application/json"
-            }
-           })
-            .then((r) => r.json())
-            .then((r) => {
-              this.unpairAllPressed = false;
-              this.unpairAllStatus = r.status;
-              setTimeout(() => {
-                this.unpairAllStatus = null;
-              }, 5000);
-              this.refreshClients();
-            });
-        },
-        unpairSingle(uuid) {
-          fetch("./api/clients/unpair", { 
-            method: "POST", 
-            headers: {
-              'Content-Type': 'application/json'
-            }, 
-            body: JSON.stringify({ uuid }) 
-          }).then(() => {
-            this.showApplyMessage = true;
-            this.refreshClients();
-          });
-        },
-        refreshClients() {
-          fetch("./api/clients/list")
-            .then((response) => response.json())
-            .then((response) => {
-              const clientList = document.querySelector("#client-list");
-              if (response.status === true && response.named_certs && response.named_certs.length) {
-                this.clients = response.named_certs.sort((a, b) => {
-                  return (a.name.toLowerCase() > b.name.toLowerCase() || a.name === "" ? 1 : -1)
-                });
-              } else {
-                this.clients = [];
-              }
-            });
-        },
-        clickedApplyBanner() {
-          this.showApplyMessage = false;
-        },
->>>>>>> 35f0b308
         copyLogs() {
           navigator.clipboard.writeText(this.actualLogs);
         },
@@ -283,9 +230,11 @@
             this.serverRestarting = false;
           }, 5000);
           fetch("./api/restart", {
-<<<<<<< HEAD
             credentials: 'include',
             method: 'POST',
+            headers: {
+              'Content-Type': 'application/json'
+            }
           })
           .then((resp) => {
             if (resp.status !== 200) {
@@ -302,12 +251,6 @@
               location.reload();
             }, 1000);
             return;
-=======
-            method: "POST",
-            headers: {
-                "Content-Type": "application/json"
-            }
->>>>>>> 35f0b308
           });
         },
         quit() {
@@ -316,6 +259,9 @@
             fetch("./api/quit", {
               credentials: 'include',
               method: 'POST',
+              headers: {
+                'Content-Type': 'application/json'
+              }
             })
             .then(() => {
               this.serverQuitting = false;
@@ -330,17 +276,12 @@
         },
         ddResetPersistence() {
           this.ddResetPressed = true;
-<<<<<<< HEAD
           fetch("/api/reset-display-device-persistence", {
             credentials: 'include',
-            method: 'POST'
-=======
-          fetch("/api/reset-display-device-persistence", { 
-            method: "POST",
-            headers: { 
-              "Content-Type": "application/json" 
-            } 
->>>>>>> 35f0b308
+            method: 'POST',
+            headers: {
+              'Content-Type': 'application/json'
+            }
           })
             .then((r) => r.json())
             .then((r) => {
