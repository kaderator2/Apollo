<script setup>
<<<<<<< HEAD
import { ref, onMounted } from 'vue'

const props = defineProps({
  platform: String,
  config: Object,
  globalPrepCmd: Array,
  serverCmd: Array
=======
import Checkbox from '../../Checkbox.vue'
import { ref } from 'vue'

const props = defineProps({
  platform: String,
  config: Object
>>>>>>> 820180c9
})
const config = ref(props.config)
<<<<<<< HEAD
const globalPrepCmd = ref(props.globalPrepCmd)
const serverCmd = ref(props.serverCmd)
=======
>>>>>>> 820180c9

const prepCmdTemplate = {
  do: "",
  undo: "",
}

const serverCmdTemplate = {
  name: "",
  cmd: ""
}

function addCmd(cmdArr, template) {
  const _tpl = Object.assign({}, template);

  if (props.platform === 'windows') {
    _tpl.elevated = false;
  }
<<<<<<< HEAD
  cmdArr.push(_tpl);
}

function removeCmd(cmdArr, index) {
  cmdArr.splice(index,1)
=======
  config.value.global_prep_cmd.push(template);
}

function removeCmd(index) {
  config.value.global_prep_cmd.splice(index,1)
>>>>>>> 820180c9
}

onMounted(() => {
  // Set default value for enable_pairing if not present
  if (config.value.enable_pairing === undefined) {
    config.value.enable_pairing = "enabled"
  }
})
</script>

<template>
  <div id="general" class="config-page">
    <!-- Locale -->
    <div class="mb-3">
      <label for="locale" class="form-label">{{ $t('config.locale') }}</label>
      <select id="locale" class="form-select" v-model="config.locale">
        <option value="bg">Български (Bulgarian)</option>
        <option value="de">Deutsch (German)</option>
        <option value="en">English</option>
        <option value="en_GB">English, UK</option>
        <option value="en_US">English, US</option>
        <option value="es">Español (Spanish)</option>
        <option value="fr">Français (French)</option>
        <option value="it">Italiano (Italian)</option>
        <option value="ja">日本語 (Japanese)</option>
        <option value="ko">한국어 (Korean)</option>
        <option value="pl">Polski (Polish)</option>
        <option value="pt">Português (Portuguese)</option>
        <option value="pt_BR">Português, Brasileiro (Portuguese, Brazilian)</option>
        <option value="ru">Русский (Russian)</option>
        <option value="sv">svenska (Swedish)</option>
        <option value="tr">Türkçe (Turkish)</option>
        <option value="uk">Українська (Ukranian)</option>
        <option value="zh">简体中文 (Chinese Simplified)</option>
      </select>
      <div class="form-text">{{ $t('config.locale_desc') }}</div>
    </div>

    <!-- Apollo Name -->
    <div class="mb-3">
      <label for="sunshine_name" class="form-label">{{ $t('config.sunshine_name') }}</label>
      <input type="text" class="form-control" id="sunshine_name" placeholder="Apollo"
             v-model="config.sunshine_name" />
      <div class="form-text">{{ $t('config.sunshine_name_desc') }}</div>
    </div>

    <!-- Log Level -->
    <div class="mb-3">
      <label for="min_log_level" class="form-label">{{ $t('config.log_level') }}</label>
      <select id="min_log_level" class="form-select" v-model="config.min_log_level">
        <option value="0">{{ $t('config.log_level_0') }}</option>
        <option value="1">{{ $t('config.log_level_1') }}</option>
        <option value="2">{{ $t('config.log_level_2') }}</option>
        <option value="3">{{ $t('config.log_level_3') }}</option>
        <option value="4">{{ $t('config.log_level_4') }}</option>
        <option value="5">{{ $t('config.log_level_5') }}</option>
        <option value="6">{{ $t('config.log_level_6') }}</option>
      </select>
      <div class="form-text">{{ $t('config.log_level_desc') }}</div>
    </div>

    <!-- Global Prep Commands -->
    <div id="global_prep_cmd" class="mb-3 d-flex flex-column">
      <label class="form-label">{{ $t('config.global_prep_cmd') }}</label>
      <div class="form-text">{{ $t('config.global_prep_cmd_desc') }}</div>
      <table class="table" v-if="config.global_prep_cmd.length > 0">
        <thead>
        <tr>
          <th scope="col"><i class="fas fa-play"></i> {{ $t('_common.do_cmd') }}</th>
          <th scope="col"><i class="fas fa-undo"></i> {{ $t('_common.undo_cmd') }}</th>
          <th scope="col" v-if="platform === 'windows'">
            <i class="fas fa-shield-alt"></i> {{ $t('_common.run_as') }}
          </th>
          <th scope="col"></th>
        </tr>
        </thead>
        <tbody>
        <tr v-for="(c, i) in config.global_prep_cmd">
          <td>
            <input type="text" class="form-control monospace" v-model="c.do" />
          </td>
          <td>
            <input type="text" class="form-control monospace" v-model="c.undo" />
          </td>
<<<<<<< HEAD
          <td v-if="platform === 'windows'">
            <div class="form-check">
              <input type="checkbox" class="form-check-input" :id="'prep-cmd-admin-' + i" v-model="c.elevated"
                     true-value="true" false-value="false" />
              <label :for="'prep-cmd-admin-' + i" class="form-check-label">{{ $t('_common.elevated') }}</label>
            </div>
=======
          <td v-if="platform === 'windows'" class="align-middle">
            <Checkbox :id="'prep-cmd-admin-' + i"
                      label="_common.elevated"
                      desc=""
                      v-model="c.elevated"
            ></Checkbox>
>>>>>>> 820180c9
          </td>
          <td>
            <button class="btn btn-danger me-2" @click="removeCmd(globalPrepCmd, i)">
              <i class="fas fa-trash"></i>
            </button>
            <button class="btn btn-success" @click="addCmd(globalPrepCmd, prepCmdTemplate)">
              <i class="fas fa-plus"></i>
            </button>
          </td>
        </tr>
        </tbody>
      </table>
      <button class="ms-0 mt-2 btn btn-success" style="margin: 0 auto" @click="addCmd(globalPrepCmd, prepCmdTemplate)">
        &plus; {{ $t('config.add') }}
      </button>
    </div>

    <!-- Server Commands -->
    <div id="server_cmd" class="mb-3 d-flex flex-column">
      <label class="form-label">{{ $t('config.server_cmd') }}</label>
      <div class="form-text">{{ $t('config.server_cmd_desc') }}</div>
      <div class="form-text">
        <a href="https://github.com/ClassicOldSong/Apollo/wiki/Server-Commands" target="_blank">{{ $t('_common.learn_more') }}</a>
      </div>
      <table class="table" v-if="serverCmd.length > 0">
        <thead>
        <tr>
          <th scope="col"><i class="fas fa-tag"></i> {{ $t('_common.cmd_name') }}</th>
          <th scope="col"><i class="fas fa-terminal"></i> {{ $t('_common.cmd_val') }}</th>
          <th scope="col" v-if="platform === 'windows'">
            <i class="fas fa-shield-alt"></i> {{ $t('_common.run_as') }}
          </th>
          <th scope="col"></th>
        </tr>
        </thead>
        <tbody>
        <tr v-for="(c, i) in serverCmd">
          <td>
            <input type="text" class="form-control" v-model="c.name" />
          </td>
          <td>
            <input type="text" class="form-control monospace" v-model="c.cmd" />
          </td>
          <td v-if="platform === 'windows'">
            <div class="form-check">
              <input type="checkbox" class="form-check-input" :id="'server-cmd-admin-' + i" v-model="c.elevated"
                     true-value="true" false-value="false" />
              <label :for="'server-cmd-admin-' + i" class="form-check-label">{{ $t('_common.elevated') }}</label>
            </div>
          </td>
          <td>
            <button class="btn btn-danger me-2" @click="removeCmd(serverCmd, i)">
              <i class="fas fa-trash"></i>
            </button>
            <button class="btn btn-success" @click="addCmd(serverCmd, serverCmdTemplate)">
              <i class="fas fa-plus"></i>
            </button>
          </td>
        </tr>
        </tbody>
      </table>
      <button class="ms-0 mt-2 btn btn-success" style="margin: 0 auto" @click="addCmd(serverCmd, serverCmdTemplate)">
        &plus; {{ $t('config.add') }}
      </button>
    </div>

    <!-- Enable Pairing -->
    <div class="mb-3 form-check">
      <input type="checkbox" class="form-check-input" id="enable_pairing" v-model="config.enable_pairing" true-value="enabled" false-value="disabled"/>
      <label for="enable_pairing" class="form-check-label">{{ $t('config.enable_pairing') }}</label>
      <div class="form-text">{{ $t('config.enable_pairing_desc') }}</div>
    </div>

    <!-- Hide Tray Controls -->
    <div class="mb-3 form-check">
      <input type="checkbox" class="form-check-input" id="hide_tray_controls" v-model="config.hide_tray_controls" true-value="enabled" false-value="disabled"/>
      <label for="hide_tray_controls" class="form-check-label">{{ $t('config.hide_tray_controls') }}</label>
      <div class="form-text">{{ $t('config.hide_tray_controls_desc') }}</div>
    </div>

    <!-- Notify Pre-Releases -->
<<<<<<< HEAD
    <div class="mb-3 form-check">
      <input type="checkbox" class="form-check-input" id="notify_pre_releases" v-model="config.notify_pre_releases" true-value="enabled" false-value="disabled"/>
      <label for="notify_pre_releases" class="form-check-label">{{ $t('config.notify_pre_releases') }}</label>
      <div class="form-text">{{ $t('config.notify_pre_releases_desc') }}</div>
    </div>
=======
    <Checkbox class="mb-3"
              id="notify_pre_releases"
              locale-prefix="config"
              v-model="config.notify_pre_releases"
              default="false"
    ></Checkbox>
>>>>>>> 820180c9
  </div>
</template>

<style scoped>

</style><|MERGE_RESOLUTION|>--- conflicted
+++ resolved
@@ -1,27 +1,17 @@
 <script setup>
-<<<<<<< HEAD
 import { ref, onMounted } from 'vue'
+import Checkbox from '../../Checkbox.vue'
 
 const props = defineProps({
   platform: String,
   config: Object,
   globalPrepCmd: Array,
   serverCmd: Array
-=======
-import Checkbox from '../../Checkbox.vue'
-import { ref } from 'vue'
-
-const props = defineProps({
-  platform: String,
-  config: Object
->>>>>>> 820180c9
 })
+
 const config = ref(props.config)
-<<<<<<< HEAD
 const globalPrepCmd = ref(props.globalPrepCmd)
 const serverCmd = ref(props.serverCmd)
-=======
->>>>>>> 820180c9
 
 const prepCmdTemplate = {
   do: "",
@@ -39,19 +29,11 @@
   if (props.platform === 'windows') {
     _tpl.elevated = false;
   }
-<<<<<<< HEAD
   cmdArr.push(_tpl);
 }
 
 function removeCmd(cmdArr, index) {
   cmdArr.splice(index,1)
-=======
-  config.value.global_prep_cmd.push(template);
-}
-
-function removeCmd(index) {
-  config.value.global_prep_cmd.splice(index,1)
->>>>>>> 820180c9
 }
 
 onMounted(() => {
@@ -136,21 +118,12 @@
           <td>
             <input type="text" class="form-control monospace" v-model="c.undo" />
           </td>
-<<<<<<< HEAD
-          <td v-if="platform === 'windows'">
-            <div class="form-check">
-              <input type="checkbox" class="form-check-input" :id="'prep-cmd-admin-' + i" v-model="c.elevated"
-                     true-value="true" false-value="false" />
-              <label :for="'prep-cmd-admin-' + i" class="form-check-label">{{ $t('_common.elevated') }}</label>
-            </div>
-=======
           <td v-if="platform === 'windows'" class="align-middle">
             <Checkbox :id="'prep-cmd-admin-' + i"
                       label="_common.elevated"
                       desc=""
                       v-model="c.elevated"
             ></Checkbox>
->>>>>>> 820180c9
           </td>
           <td>
             <button class="btn btn-danger me-2" @click="removeCmd(globalPrepCmd, i)">
@@ -232,20 +205,12 @@
     </div>
 
     <!-- Notify Pre-Releases -->
-<<<<<<< HEAD
-    <div class="mb-3 form-check">
-      <input type="checkbox" class="form-check-input" id="notify_pre_releases" v-model="config.notify_pre_releases" true-value="enabled" false-value="disabled"/>
-      <label for="notify_pre_releases" class="form-check-label">{{ $t('config.notify_pre_releases') }}</label>
-      <div class="form-text">{{ $t('config.notify_pre_releases_desc') }}</div>
-    </div>
-=======
     <Checkbox class="mb-3"
               id="notify_pre_releases"
               locale-prefix="config"
               v-model="config.notify_pre_releases"
               default="false"
     ></Checkbox>
->>>>>>> 820180c9
   </div>
 </template>
 
