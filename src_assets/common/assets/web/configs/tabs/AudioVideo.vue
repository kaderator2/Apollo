<script setup>
import {ref, computed, inject} from 'vue'
import {$tp} from '../../platform-i18n'
import PlatformLayout from '../../PlatformLayout.vue'
import AdapterNameSelector from './audiovideo/AdapterNameSelector.vue'
import DisplayOutputSelector from './audiovideo/DisplayOutputSelector.vue'
import DisplayDeviceOptions from "./audiovideo/DisplayDeviceOptions.vue";
import DisplayModesSettings from "./audiovideo/DisplayModesSettings.vue";
import Checkbox from "../../Checkbox.vue";

const $t = inject('i18n').t;

const props = defineProps([
  'platform',
  'config',
  'vdisplay',
  'min_fps_factor',
])

const sudovdaStatus = {
  '1': 'Unknown',
  '0': 'Ready',
  '-1': 'Uninitialized',
  '-2': 'Version Incompatible',
  '-3': 'Watchdog Failed'
}

const currentDriverStatus = computed(() => sudovdaStatus[props.vdisplay])

const config = ref(props.config)

const validateFallbackMode = (event) => {
  const value = event.target.value;
  if (!value.match(/^\d+x\d+x\d+(\.\d+)?$/)) {
    event.target.setCustomValidity($t('config.fallback_mode_error'));
  } else {
    event.target.setCustomValidity('');
  }

  event.target.reportValidity();
}
</script>

<template>
  <div id="audio-video" class="config-page">
    <!-- Audio Sink -->
    <div class="mb-3">
      <label for="audio_sink" class="form-label">{{ $t('config.audio_sink') }}</label>
      <input type="text" class="form-control" id="audio_sink"
             :placeholder="$tp('config.audio_sink_placeholder', 'alsa_output.pci-0000_09_00.3.analog-stereo')"
             v-model="config.audio_sink" />
      <div class="form-text pre-wrap">
        {{ $tp('config.audio_sink_desc') }}<br>
        <PlatformLayout :platform="platform">
          <template #windows>
            <pre>tools\audio-info.exe</pre>
          </template>
          <template #linux>
            <pre>pacmd list-sinks | grep "name:"</pre>
            <pre>pactl info | grep Source</pre>
          </template>
          <template #macos>
            <a href="https://github.com/mattingalls/Soundflower" target="_blank">Soundflower</a><br>
            <a href="https://github.com/ExistentialAudio/BlackHole" target="_blank">BlackHole</a>.
          </template>
        </PlatformLayout>
      </div>
    </div>

    <PlatformLayout :platform="platform">
      <template #windows>
        <!-- Virtual Sink -->
        <div class="mb-3">
          <label for="virtual_sink" class="form-label">{{ $t('config.virtual_sink') }}</label>
          <input type="text" class="form-control" id="virtual_sink" :placeholder="$t('config.virtual_sink_placeholder')"
                 v-model="config.virtual_sink" />
          <div class="form-text pre-wrap">{{ $t('config.virtual_sink_desc') }}</div>
        </div>
        <!-- Install Steam Audio Drivers -->
        <Checkbox class="mb-3"
                  id="install_steam_audio_drivers"
                  locale-prefix="config"
                  v-model="config.install_steam_audio_drivers"
                  default="true"
        ></Checkbox>

        <Checkbox class="mb-3"
                  id="keep_sink_default"
                  locale-prefix="config"
                  v-model="config.keep_sink_default"
                  default="true"
        ></Checkbox>

        <Checkbox class="mb-3"
                  id="auto_capture_sink"
                  locale-prefix="config"
                  v-model="config.auto_capture_sink"
                  default="true"
        ></Checkbox>
      </template>
    </PlatformLayout>

<<<<<<< HEAD
=======
    <!-- Disable Audio -->
    <Checkbox class="mb-3"
              id="stream_audio"
              locale-prefix="config"
              v-model="config.stream_audio"
              default="true"
    ></Checkbox>
>>>>>>> e81a3f02

    <AdapterNameSelector
        :platform="platform"
        :config="config"
    />

    <DisplayOutputSelector
      :platform="platform"
      :config="config"
    />

    <DisplayDeviceOptions
      :platform="platform"
      :config="config"
    />

    <!-- Display Modes -->
    <DisplayModesSettings
        :platform="platform"
        :config="config"
    />

    <!-- Fallback Display Mode -->
    <div class="mb-3">
      <label for="fallback_mode" class="form-label">{{ $t('config.fallback_mode') }}</label>
      <input
        type="text"
        class="form-control"
        id="fallback_mode"
        v-model="config.fallback_mode"
        placeholder="1920x1080x60"
        @input="validateFallbackMode"
      />
      <div class="form-text">{{ $t('config.fallback_mode_desc') }}</div>
    </div>

    <!-- Headless Mode -->
    <Checkbox class="mb-3"
              id="headless_mode"
              locale-prefix="config"
              v-model="config.headless_mode"
              default="false"
              v-if="platform === 'windows'"
    ></Checkbox>

    <!-- Double Refreshrate -->
    <Checkbox class="mb-3"
              id="double_refreshrate"
              locale-prefix="config"
              v-model="config.double_refreshrate"
              default="false"
              v-if="platform === 'windows'"
    ></Checkbox>

    <!-- SudoVDA Driver Status -->
    <div class="alert" :class="[vdisplay ? 'alert-warning' : 'alert-success']" v-if="platform === 'windows'">
      <i class="fa-solid fa-xl fa-circle-info"></i> SudoVDA Driver status: {{currentDriverStatus}}
    </div>
    <div class="form-text" v-if="platform === 'windows' && vdisplay">Please ensure SudoVDA driver is installed to the latest version and enabled properly.</div>

  </div>
</template>

<style scoped>
</style><|MERGE_RESOLUTION|>--- conflicted
+++ resolved
@@ -100,8 +100,6 @@
       </template>
     </PlatformLayout>
 
-<<<<<<< HEAD
-=======
     <!-- Disable Audio -->
     <Checkbox class="mb-3"
               id="stream_audio"
@@ -109,7 +107,6 @@
               v-model="config.stream_audio"
               default="true"
     ></Checkbox>
->>>>>>> e81a3f02
 
     <AdapterNameSelector
         :platform="platform"
